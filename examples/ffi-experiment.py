--- conflicted
+++ resolved
@@ -33,11 +33,8 @@
                            MeasureOrientationTuningFullfield(jens_model,num_orientations=8,spatial_frequency=0.8,temporal_frequency=2,grating_duration=148*7,num_trials=10),
                            
                            #SHORT ORIENTATION TUNING
-<<<<<<< HEAD
-                           #MeasureOrientationTuningFullfield(jens_model,num_orientations=6,spatial_frequency=0.8,temporal_frequency=2,grating_duration=148*7,num_trials=1),
-=======
-                           MeasureOrientationTuningFullfield(jens_model,num_orientations=4,spatial_frequency=0.8,temporal_frequency=2,grating_duration=50*7,num_trials=2),
->>>>>>> 19b93d46
+                           #MeasureOrientationTuningFullfield(jens_model,num_orientations=4,spatial_frequency=0.8,temporal_frequency=2,grating_duration=50*7,num_trials=2),
+
                            
                            #SINGLE STIMULUS
                            #MeasureOrientationTuningFullfield(jens_model,num_orientations=1,spatial_frequency=0.8,temporal_frequency=2,grating_duration=50*7,num_trials=1),
