"""
Vision specific connectors.
"""
import numpy
import mozaik
from modular_connector_functions import ModularConnectorFunction
from mozaik.tools.circ_stat import *
from mozaik.tools.misc import *
from parameters import ParameterSet
from scipy.interpolate import NearestNDInterpolator
from numpy import sin, cos, pi, exp

logger = mozaik.getMozaikLogger()

import pylab

class MapDependentModularConnectorFunction(ModularConnectorFunction):
    """
    Corresponds to: distance*linear_scaler + constant_scaler
    """
    required_parameters = ParameterSet({
        'map_location': str,  # It has to point to a file containing a single pickled 2d numpy array, containing values in the interval [0..1].
        'sigma': float,  # How sharply does the wieght fall off with the increasing distance between the map values (exp(-0.5*(distance/sigma)*2)/(sigma*sqrt(2*pi)))
        'periodic' : bool, # if true, the values in map will be treated as periodic (and consequently the distance between two values will be computed as circular distance).
    })

    def __init__(self, source,target, parameters):
        import pickle
        ModularConnectorFunction.__init__(self, source,target, parameters)
        t_size = target.size_in_degrees()
        f = open(self.parameters.map_location, 'r')
        mmap = pickle.load(f)
        coords_x = numpy.linspace(-t_size[0]/2.0,
                                  t_size[0]/2.0,
                                  numpy.shape(mmap)[0])
        coords_y = numpy.linspace(-t_size[1]/2.0,
                                  t_size[1]/2.0,
                                  numpy.shape(mmap)[1])
        X, Y = numpy.meshgrid(coords_x, coords_y)
        self.mmap = NearestNDInterpolator(zip(X.flatten(), Y.flatten()),
                                       mmap.flatten())    
        self.val_source=self.mmap(numpy.transpose(numpy.array([self.source.pop.positions[0],self.source.pop.positions[1]]))) * numpy.pi
        
        for (index, neuron2) in enumerate(target.pop.all()):
            val_target=self.mmap(self.target.pop.positions[0][index],self.target.pop.positions[1][index])
            self.target.add_neuron_annotation(index,'LGNAfferentOrientation', val_target*numpy.pi, protected=False) 
            
    def evaluate(self,index):
            val_target = self.target.get_neuron_annotation(index,'LGNAfferentOrientation')
            if self.parameters.periodic:
                distance = circular_dist(self.val_source,val_target,pi)
            else:
                distance = numpy.abs(self.val_source-val_target)
            return numpy.exp(-0.5*(distance/self.parameters.sigma)**2)/(self.parameters.sigma*numpy.sqrt(2*numpy.pi))
    

class V1PushPullArborization(ModularConnectorFunction):
    """
    This connector function implements the standard V1 functionally specific
    connection rule:

    Excitatory synapses are more likely on cooriented in-phase neurons
    Inhibitory synapses are more likely to cooriented anti-phase neurons
    
    
    Notes
    -----
    The `push_pull_ratio` parameter essentially adds constant to the probability distribution
    over the orientation and phase dependent connectivity probability space. The formula looks
    like this: push_pull_ratio + (1-push_pull_ratio) * push_pull_term. Where the push_pull_term
    is the term determining the pure push pull connectivity. However note that due to the Gaussian
    terms being 0 in infinity and the finite distances in the orientation and phase space, the push-pull
    connectivity effectively itself adds a constant probability to all phase and orientation combinations, and 
    the value of this constant is dependent on the phase and orientation sigma parameters.
    Therefore one has to be carefull in interpreting the push_pull_ratio parameter. If the phase and/or
    orientation sigma parameters are rather small, it is however safe to interpret it as the ratio 
    of connections that were drawn randomly to the number of connection drawn based on push-pull type of connectivity.
    
    Other parameters
    ----------------
    or_sigma : float
                  How sharply does the probability of connection fall off with orientation difference.
    
    phase_sigma : float
                  how sharply does the probability of connection fall off with phase difference.
                  
    target_synapses : str
                    Either 'excitatory' or 'inhibitory': what type is the target excitatory/inhibitory
    
    push_pull_ratio : float
                    The ratio of push-pull connections, the rest will be random drawn randomly.
    """

    required_parameters = ParameterSet({
        'or_sigma': float,  # how sharply does the probability of connection fall off with orientation difference
        'phase_sigma': float,  # how sharply does the probability of connection fall off with phase difference
        'target_synapses' : str, # what type is the target excitatory/inhibitory
        'push_pull_ratio' : float, # the ratio of push-pull connections, the rest will be random drawn randomly
    })

    def __init__(self, source,target, parameters):
        ModularConnectorFunction.__init__(self, source,target,  parameters)
        self.source_or = numpy.array([self.source.get_neuron_annotation(i, 'LGNAfferentOrientation') for i in xrange(0,self.source.pop.size)])
        self.source_phase = numpy.array([self.source.get_neuron_annotation(i, 'LGNAfferentPhase') for i in xrange(0,self.source.pop.size)])

    def evaluate(self,index):
        target_or = self.target.get_neuron_annotation(index, 'LGNAfferentOrientation')
        target_phase = self.target.get_neuron_annotation(index, 'LGNAfferentPhase')
        assert numpy.all(self.source_or >= 0) and numpy.all(self.source_or <= pi)
        assert numpy.all(target_or >= 0) and numpy.all(target_or <= pi)
        assert numpy.all(self.source_phase >= 0) and numpy.all(self.source_phase <= 2*pi)
        assert numpy.all(target_phase >= 0) and numpy.all(target_phase <= 2*pi)
        
        or_dist = circular_dist(self.source_or,target_or,pi) 
        if self.parameters.target_synapses == 'excitatory':
            phase_dist = circular_dist(self.source_phase,target_phase,2*pi) 
        else:
            phase_dist = (pi - circular_dist(self.source_phase,target_phase,2*pi)) 
            
        assert numpy.all(or_dist >= 0) and numpy.all(or_dist <= pi/2)
        assert numpy.all(phase_dist >= 0) and numpy.all(phase_dist <= pi)
        
        or_gauss = normal_function(or_dist, mean=0, sigma=self.parameters.or_sigma)
        phase_gauss = normal_function(phase_dist, mean=0, sigma=self.parameters.phase_sigma)
        
        # normalize the product with the product of the two normal distribution at 0.
        m = numpy.multiply(phase_gauss, or_gauss)/(normal_function(numpy.array([0]), mean=0, sigma=self.parameters.or_sigma)[0] * normal_function(numpy.array([0]), mean=0, sigma=self.parameters.phase_sigma)[0])
        
        return (1.0-self.parameters.push_pull_ratio) +  self.parameters.push_pull_ratio*m

def gabor(x1, y1, x2, y2, orientation, frequency, phase, size, aspect_ratio):
    X = (x1 - x2) * numpy.cos(orientation) + (y1 - y2) * numpy.sin(orientation)
    Y = -(x1 - x2) * numpy.sin(orientation) + (y1 - y2) * numpy.cos(orientation)
    ker = - (X*X + Y*Y*(aspect_ratio**2)) / (2*(size**2))
    return numpy.exp(ker)*numpy.cos(2*numpy.pi*X*frequency + phase)

def gauss(x1, y1, x2, y2, orientation, size,aspect_ratio):
     X = (x1 - x2) * numpy.cos(orientation) + (y1 - y2) * numpy.sin(orientation)
     Y = -(x1 - x2) * numpy.sin(orientation) + (y1 - y2) * numpy.cos(orientation)
     ker = - (X*X + Y*Y*(aspect_ratio**2)) / (2*(size**2))
     return numpy.exp(ker)

class GaborArborization(ModularConnectorFunction):
    """
    This connector function implements the standard Gabor-like afferent V1 connectivity. It takes the parameters of gabors from 
    the annotations that have to be before assigned to neurons.
    
    Other parameters
    ----------------
    ON : bool
         Whether this is gabor on ON or OFF cells.
    """

    required_parameters = ParameterSet({
        'ON' : bool,          # Whether this is gabor on ON or OFF cells.
    })

    def evaluate(self,index):
        target_or = self.target.get_neuron_annotation(index, 'LGNAfferentOrientation')
        target_phase = self.target.get_neuron_annotation(index, 'LGNAfferentPhase')
        target_ar = self.target.get_neuron_annotation(index, 'LGNAfferentAspectRatio')
        target_freq = self.target.get_neuron_annotation(index, 'LGNAfferentFrequency')
        target_size = self.target.get_neuron_annotation(index, 'LGNAfferentSize')
        target_posx = self.target.get_neuron_annotation(index, 'LGNAfferentX')
        target_posy = self.target.get_neuron_annotation(index, 'LGNAfferentY')
        
        w = gabor(self.source.pop.positions[0],self.source.pop.positions[1],
                                       target_posx,
                                       target_posy,
                                       target_or+pi/2,
                                       target_freq,
                                       target_phase,
                                       target_size,
                                       target_ar)
                                       
        if self.parameters.ON:
           return numpy.maximum(0,w) #+ 0.03 * g
        else:
           return -numpy.minimum(0,w) #+ 0.03 * g
 


class V1CorrelationBasedConnectivity(ModularConnectorFunction):
    """
    This connector function implements  a correlation based rules for neurons with 
    gabor like RFs, where excitatory synapses are more-likely between neurons with correlated 
    RFs while inhibitory synapses are more likely among anti-correlated synapses.
    
    Note that this is very similar to how push-pull connectvitity is typically defined, but 
    there are important differences mainly that the phase of the cells does not play role when connecting
    orthogonally orientated neurons, and that position of the RFs are also taken into account.
    
    The connections are drawn from a Gaussian distributaiton centered on 1 (for excitatory synapses) or -1 
    (for inhibitory synapses), where the input to the distribution is the correlation between the RFs of the
    neurons and the *sigma* parameter defines the width of the Gaussian.
    
    Note that this connector uses the same annotation as generated by the GaborArborization connetor function 
    to determine the parameters of the neuron's afferent RF (of coruse any other connector that creates the same annotation can be utilized with this connector). 
    
    Other parameters
    ----------------
    sigma : float
                  How sharply does the probability of connection fall off depending on the afferent RF correlation of the two neurons.
                  
    target_synapses : str
                    Either 'excitatory' or 'inhibitory': what type is the target excitatory/inhibitory
    """

    required_parameters = ParameterSet({
        'sigma': float,  # how sharply does the probability of connection fall off depending on the afferent RF correlation of the two neurons.
        'target_synapses' : str, # what type is the target excitatory/inhibitory
    })
    @staticmethod
    def u_func(F, omega): 
        return numpy.matrix([[F*numpy.cos(omega), F*numpy.sin(omega)]]).T


    def __init__(self, source,target, parameters):
        ModularConnectorFunction.__init__(self, source,target,  parameters)
        self.source_or = numpy.array([self.source.get_neuron_annotation(i, 'LGNAfferentOrientation') for i in xrange(0,self.source.pop.size)])
        self.source_phase = numpy.array([self.source.get_neuron_annotation(i, 'LGNAfferentPhase') for i in xrange(0,self.source.pop.size)])
        self.source_ar = numpy.array([self.source.get_neuron_annotation(i, 'LGNAfferentAspectRatio') for i in xrange(0,self.source.pop.size)])
        self.source_freq = numpy.array([self.source.get_neuron_annotation(i, 'LGNAfferentFrequency') for i in xrange(0,self.source.pop.size)])
        self.source_size = numpy.array([self.source.get_neuron_annotation(i, 'LGNAfferentSize') for i in xrange(0,self.source.pop.size)])
        self.source_posx = numpy.array([self.source.get_neuron_annotation(i, 'LGNAfferentX') for i in xrange(0,self.source.pop.size)])
        self.source_posy = numpy.array([self.source.get_neuron_annotation(i, 'LGNAfferentY') for i in xrange(0,self.source.pop.size)])
        
        #import pylab
        #pylab.figure()
        #pylab.hist(self.source_size,bins=20)

        #self.flag=True
    
    
    @staticmethod
    def omega(widthx,widthy,gauss_or):
        a = widthx**2*numpy.cos(gauss_or)**2 + widthy**2*numpy.sin(gauss_or)**2
        b = numpy.cos(gauss_or)*numpy.sin(gauss_or)*(widthx**2-widthy**2)
        d = widthx**2*numpy.sin(gauss_or)**2 + widthy**2*numpy.cos(gauss_or)**2 
        return (a,b,b,d)
        
    @staticmethod            
    def integral_of_gabor_multiplication_vectorized(K1,widthx1,widthy1,posx1,posy1,gauss_or1,freq1,sine_orientation1,phase1,
                         K2,widthx2,widthy2,posx2,posy2,gauss_or2,freq2,sine_orientation2,phase2):
        
       dot2x2times2x1 = lambda a,b,c,d,x,y :  (a*x+b*y,c*x+d*y) # calculates out the dot([[a,b],[c,d]],[[x],[y]])
       dotVTtimes2x2timeV = lambda a,b,c,d,x,y : a*x*x+b*y*x + c*x*y+d*y*y # calculates out the dot([x,y],dot([[a,b],[c,d]],[[x],[y]]))
       
       Omega1a,Omega1b,Omega1c,Omega1d = V1CorrelationBasedConnectivity.omega(widthx1,widthy1,gauss_or1)
       Omega2a,Omega2b,Omega2c,Omega2d = V1CorrelationBasedConnectivity.omega(widthx2,widthy2,gauss_or2)
       
       OmegaSa = Omega1a + Omega2a
       OmegaSb = Omega1b + Omega2b
       OmegaSc = Omega1c + Omega2c
       OmegaSd = Omega1d + Omega2d
       
       z = 1 / (OmegaSa*OmegaSd - OmegaSb*OmegaSc) 
       OmegaSInva = z * OmegaSd
       OmegaSInvb = -z * OmegaSb
       OmegaSInvc = -z * OmegaSc
       OmegaSInvd = z * OmegaSa
       
       _x1,_y1 = dot2x2times2x1(Omega1a,Omega1b,Omega1c,Omega1d,posx1,posy1) 
       _x2,_y2 =dot2x2times2x1(Omega2a,Omega2b,Omega2c,Omega2d,posx2,posy2)
       _x =  _x1+_x2
       _y =  _y1+_y2
       
       xs1,xs2 = dot2x2times2x1(OmegaSInva,OmegaSInvb,OmegaSInvc,OmegaSInvd,_x,_y)
       
       ux1 = freq1 * numpy.cos(sine_orientation1) 
       uy1 = freq1 * numpy.sin(sine_orientation1) 
       ux2 = freq2 * numpy.cos(sine_orientation2)
       uy2 = freq2 * numpy.sin(sine_orientation2)

       K_s = K1*K2*numpy.exp(-numpy.pi*(dotVTtimes2x2timeV(Omega1a,Omega1b,Omega1c,Omega1d,posx1,posy1) + dotVTtimes2x2timeV(Omega2a,Omega2b,Omega2c,Omega2d,posx2,posy2) - dotVTtimes2x2timeV(OmegaSa,OmegaSb,OmegaSc,OmegaSd,xs1,xs2)))
       
       def integral_complex_gabors(ux,uy, P_s):
            return K_s/numpy.sqrt(OmegaSa*OmegaSd - OmegaSb*OmegaSc)*numpy.exp(-numpy.pi*(dotVTtimes2x2timeV(OmegaSInva,OmegaSInvb,OmegaSInvc,OmegaSInvd,ux,uy)))*numpy.exp(1j*2*numpy.pi*(ux*xs1+uy*xs2)+1j*P_s)
       
       return 1./2*(numpy.real(integral_complex_gabors(ux1-ux2,uy1-uy2, phase1-phase2))+ numpy.real(integral_complex_gabors(ux1+ux2,uy1+uy2, phase1+phase2)))
    
    @staticmethod            
    def integral_of_gabor_multiplication(K1,widthx1,widthy1,posx1,posy1,gauss_or1,freq1,sine_orientation1,phase1,
                         K2,widthx2,widthy2,posx2,posy2,gauss_or2,freq2,sine_orientation2,phase2):
        
        import numpy as np
        R_theta_func = lambda theta: np.matrix([[np.cos(theta), np.sin(theta)], [-np.sin(theta), np.cos(theta)]])
        
        def gabor_matrices(a, b, xc, yc, theta, F, omega):
            V = np.matrix([[a, 0], [0, b]])
            x = np.matrix([[xc, yc]]).T
            R_theta = R_theta_func(theta)
            A = np.dot(V, R_theta)
            u = V1CorrelationBasedConnectivity.u_func(F, omega)
            Omega = np.dot(A.T, A)
            return Omega, x, u
        
        Omega1, x1, u1 = gabor_matrices(widthx1,widthy1,posx1,posy1,gauss_or1,freq1,sine_orientation1)
        Omega2, x2, u2 = gabor_matrices(widthx2,widthy2,posx2,posy2,gauss_or2,freq2,sine_orientation2)

        Omega_s = Omega1 + Omega2
        x_s = np.dot(np.linalg.inv(Omega_s), np.dot(Omega1, x1)+np.dot(Omega2, x2))
        P_s = phase1+phase1
        K_s = K1*K2*np.exp(-np.pi*(x1.T*Omega1*x1+x2.T*Omega2*x2-x_s.T*Omega_s*x_s))

        def integral_complex_gabors(u_s, P_s):
            return K_s/np.sqrt(np.linalg.det(Omega_s))*np.exp(-np.pi*(u_s.T*np.linalg.inv(Omega_s)*u_s))*np.exp(1j*2*np.pi*u_s.T*x_s+1j*P_s)
        
        return 1./2*(np.real(integral_complex_gabors(u1-u2, phase1-phase2))+np.real(integral_complex_gabors(u1+u2, phase1+phase2)))
        
    @staticmethod    
    def gabor_correlation(K1,widthx1,widthy1,posx1,posy1,gauss_or1,freq1,sine_orientation1,phase1,
                          K2,widthx2,widthy2,posx2,posy2,gauss_or2,freq2,sine_orientation2,phase2):
        
        cov = V1CorrelationBasedConnectivity.integral_of_gabor_multiplication_vectorized(K1,widthx1,widthy1,posx1,posy1,gauss_or1,freq1,sine_orientation1,phase1,
                                                              K2,widthx2,widthy2,posx2,posy2,gauss_or2,freq2,sine_orientation2,phase2)                      
        
        var1 = V1CorrelationBasedConnectivity.integral_of_gabor_multiplication_vectorized(K1,widthx1,widthy1,posx1,posy1,gauss_or1,freq1,sine_orientation1,phase1,
                                                               K1,widthx1,widthy1,posx1,posy1,gauss_or1,freq1,sine_orientation1,phase1)
        
        var2 = V1CorrelationBasedConnectivity.integral_of_gabor_multiplication_vectorized(K2,widthx2,widthy2,posx2,posy2,gauss_or2,freq2,sine_orientation2,phase2,
                                                               K2,widthx2,widthy2,posx2,posy2,gauss_or2,freq2,sine_orientation2,phase2)
        return numpy.array(cov/(numpy.sqrt(var1)*numpy.sqrt(var2)))#[0][0]

    @staticmethod            
    def gabor_correlation_rescaled_parammeters(width1,posx1,posy1,ar1,or1,freq1,phase1,
                                               width2,posx2,posy2,ar2,or2,freq2,phase2):
        
        return V1CorrelationBasedConnectivity.gabor_correlation(1.0,1/(numpy.sqrt(2*numpy.pi)*width1),ar1/(numpy.sqrt(2*numpy.pi)*width1),posx1,posy1,or1,freq1,or1,phase1-numpy.pi*2*freq1*(posx1*numpy.cos(or1)+posy1*numpy.sin(or1)),
                                                                1.0,1/(numpy.sqrt(2*numpy.pi)*width2),ar2/(numpy.sqrt(2*numpy.pi)*width2),posx2,posy2,or2,freq2,or2,phase2-numpy.pi*2*freq2*(posx2*numpy.cos(or2)+posy2*numpy.sin(or2)))

    def evaluate(self,index):

        target_or = self.target.get_neuron_annotation(index, 'LGNAfferentOrientation')
        target_phase = self.target.get_neuron_annotation(index, 'LGNAfferentPhase')
        target_ar = self.target.get_neuron_annotation(index, 'LGNAfferentAspectRatio')
        target_freq = self.target.get_neuron_annotation(index, 'LGNAfferentFrequency')
        target_size = self.target.get_neuron_annotation(index, 'LGNAfferentSize')
        target_posx = self.target.get_neuron_annotation(index, 'LGNAfferentX')
        target_posy = self.target.get_neuron_annotation(index, 'LGNAfferentY')
        
        assert numpy.all(self.source_or >= 0) and numpy.all(self.source_or <= pi)
        assert numpy.all(target_or >= 0) and numpy.all(target_or <= pi)
        assert numpy.all(self.source_phase >= 0) and numpy.all(self.source_phase <= 2*pi)
        assert numpy.all(target_phase >= 0) and numpy.all(target_phase <= 2*pi)
        
        corr = V1CorrelationBasedConnectivity.gabor_correlation_rescaled_parammeters(self.source_size,self.source_posx,self.source_posy,self.source_ar,self.source_or,self.source_freq,self.source_phase,
                                                                                     target_size,target_posx,target_posy,target_ar,target_or,target_freq,target_phase)
                                                                                     
        assert numpy.all(corr >= -1.0) and numpy.all(corr <= 1.000001), ("The correlation is %f %f" % (numpy.min(corr),numpy.max(corr)))
        #import pylab   
        #pylab.figure()             
        #if self.flag:                                                                                     
        #    print corr
        #    pylab.hist(corr,bins=30)
        #self.flag = False
        # pylab.show()
        
        if self.parameters.target_synapses == 'excitatory':
            corr_gauss = normal_function(corr,mean=1,sigma=self.parameters.sigma)
        else:
            corr_gauss = normal_function(corr,mean=-1,sigma=self.parameters.sigma)
        
        return corr_gauss

<<<<<<< HEAD
=======


>>>>>>> 94b762cd
class CoCircularModularConnectorFunction(ModularConnectorFunction):
    """
    This connector function implements the situation where the probability of connection between pre-synaptic neuron preN and post synaptic neuron postN
    depends on their orientation and distance in following the co-circularity rule. The law was adopted from:
    Hunt, J. J., Bosking, W. H., & Goodhill, G. J. (2011). Statistical structure of lateral connections in the primary visual cortex. Neural Systems & Circuits, 1(1), 3. https://doi.org/10.1186/2042-1001-1-3
    """
    required_parameters = ParameterSet({
<<<<<<< HEAD
        'map_location': str,  # It has to point to a file containing a single pickled 2d numpy array, containing values in the interval [0..1].
        'sigma': float,  # How sharply does the probability of connection fall off with the distance from idealized co-circular connectivity
        'periodic' : bool, # if true, the values in map will be treated as periodic (and consequently the distance between two values will be computed as circular distance).
=======
        'or_map_location': str,  # It has to point to a file containing a single pickled 2d numpy array, containing values in the interval [0..1].
        'sigma': float,  # How sharply does the probability of connection fall off with the distance from idealized co-circular connectivity
>>>>>>> 94b762cd
    })

    def __init__(self, source,target, parameters):
        import pickle
        ModularConnectorFunction.__init__(self, source,target, parameters)
        t_size = target.size_in_degrees()
<<<<<<< HEAD
        f = open(self.parameters.map_location, 'r')
=======
        f = open(self.parameters.or_map_location, 'r')
>>>>>>> 94b762cd
        mmap = pickle.load(f)
        coords_x = numpy.linspace(-t_size[0]/2.0,
                                  t_size[0]/2.0,
                                  numpy.shape(mmap)[0])
        coords_y = numpy.linspace(-t_size[1]/2.0,
                                  t_size[1]/2.0,
                                  numpy.shape(mmap)[1])
        X, Y = numpy.meshgrid(coords_x, coords_y)
        self.mmap = NearestNDInterpolator(zip(X.flatten(), Y.flatten()),
                                       mmap.flatten())    
<<<<<<< HEAD
        self.val_source=self.mmap(numpy.transpose(numpy.array([self.source.pop.positions[0],self.source.pop.positions[1]]))) * numpy.pi
        
        for (index, neuron2) in enumerate(target.pop.all()):
            val_target=self.mmap(self.target.pop.positions[0][index],self.target.pop.positions[1][index])
            self.target.add_neuron_annotation(index,'LGNAfferentOrientation', val_target*numpy.pi, protected=False) 
            
    def evaluate(self,index):
            val_target = self.target.get_neuron_annotation(index,'LGNAfferentOrientation')
            if self.parameters.periodic:
                distance = circular_dist(self.val_source,val_target,pi)
            else:
                distance = numpy.abs(self.val_source-val_target)
            return numpy.exp(-0.5*(distance/self.parameters.sigma)**2)/(self.parameters.sigma*numpy.sqrt(2*numpy.pi))
=======
        self.or_source=self.mmap(numpy.transpose(numpy.array([self.source.pop.positions[0],self.source.pop.positions[1]]))) * numpy.pi

        for (index, neuron2) in enumerate(target.pop.all()):
            val_target=self.mmap(self.target.pop.positions[0][index],self.target.pop.positions[1][index])
            self.target.add_neuron_annotation(index,'ORMapOrientation', val_target*numpy.pi, protected=False) 
            
    def evaluate(self,index):
            logger.error('EVALUATE *********************************************')
            or_target = self.target.get_neuron_annotation(index,'ORMapOrientation')
            x_target = self.target.pop.positions[0][index]
            y_target = self.target.pop.positions[1][index]

            phi = numpy.arctan2(self.source.pop.positions[1]-y_target,self.source.pop.positions[0]-x_target)
            distance = circular_dist(self.or_source,2*phi-or_target,pi)
            prob = numpy.exp(-0.5*(distance/self.parameters.sigma)**2)/(self.parameters.sigma*numpy.sqrt(2*numpy.pi))
 
            if index in [1000]:
                import pylab
                pylab.figure()
                pylab.subplot(131)
                pylab.gca().set_aspect('equal', 'box')
                s_size = self.source.size_in_degrees()
                pylab.xlim(-s_size[0]/2.0*1.5,s_size[0]/2.0*1.5)
                pylab.ylim(-s_size[0]/2.0*1.5,s_size[0]/2.0*1.5)
            
                def plot_or(x,y,phi,color):
                    d=0.06
                    dx = numpy.cos(phi)*d
                    dy = numpy.sin(phi)*d   
                    pylab.plot([x+dx,x-dx],[y+dy,y-dy],c=color)
	
                idx = numpy.random.choice(numpy.arange(len(phi)),size=500)
                for i in idx:
                   plot_or(self.source.pop.positions[0][i],self.source.pop.positions[1][i],2*phi[i]-or_target,'k')

                plot_or(x_target,y_target,or_target,'r')
    
                pylab.subplot(132)
                pylab.gca().set_aspect('equal', 'box')
                logger.error(str(numpy.shape(self.source.pop.positions[1][idx])))
                logger.error(str(numpy.max(distance)))
                logger.error(str(numpy.max(prob)))
                pylab.scatter(self.source.pop.positions[0],self.source.pop.positions[1],c=self.or_source,alpha=0.5,edgecolors='none',s=numpy.array(prob/numpy.max(prob))*20,cmap='hsv')
                pylab.colorbar()

                pylab.subplot(133)
                pylab.gca().set_aspect('equal', 'box')
                pylab.scatter(self.source.pop.positions[0],self.source.pop.positions[1],c=self.or_source,alpha=0.5,edgecolors='none',s=(1-numpy.array(distance/numpy.max(distance)))*20,cmap='hsv')

                #pylab.subplot(412)
                #pylab.scatter(self.source.pop.positions[0],self.source.pop.positions[1],c=prob)
        
                pylab.savefig(Global.root_directory+'aaa'+str(index)+'.png')

            return prob

>>>>>>> 94b762cd
<|MERGE_RESOLUTION|>--- conflicted
+++ resolved
@@ -363,11 +363,6 @@
         
         return corr_gauss
 
-<<<<<<< HEAD
-=======
-
-
->>>>>>> 94b762cd
 class CoCircularModularConnectorFunction(ModularConnectorFunction):
     """
     This connector function implements the situation where the probability of connection between pre-synaptic neuron preN and post synaptic neuron postN
@@ -375,25 +370,15 @@
     Hunt, J. J., Bosking, W. H., & Goodhill, G. J. (2011). Statistical structure of lateral connections in the primary visual cortex. Neural Systems & Circuits, 1(1), 3. https://doi.org/10.1186/2042-1001-1-3
     """
     required_parameters = ParameterSet({
-<<<<<<< HEAD
-        'map_location': str,  # It has to point to a file containing a single pickled 2d numpy array, containing values in the interval [0..1].
-        'sigma': float,  # How sharply does the probability of connection fall off with the distance from idealized co-circular connectivity
-        'periodic' : bool, # if true, the values in map will be treated as periodic (and consequently the distance between two values will be computed as circular distance).
-=======
         'or_map_location': str,  # It has to point to a file containing a single pickled 2d numpy array, containing values in the interval [0..1].
         'sigma': float,  # How sharply does the probability of connection fall off with the distance from idealized co-circular connectivity
->>>>>>> 94b762cd
     })
 
     def __init__(self, source,target, parameters):
         import pickle
         ModularConnectorFunction.__init__(self, source,target, parameters)
         t_size = target.size_in_degrees()
-<<<<<<< HEAD
-        f = open(self.parameters.map_location, 'r')
-=======
         f = open(self.parameters.or_map_location, 'r')
->>>>>>> 94b762cd
         mmap = pickle.load(f)
         coords_x = numpy.linspace(-t_size[0]/2.0,
                                   t_size[0]/2.0,
@@ -404,21 +389,6 @@
         X, Y = numpy.meshgrid(coords_x, coords_y)
         self.mmap = NearestNDInterpolator(zip(X.flatten(), Y.flatten()),
                                        mmap.flatten())    
-<<<<<<< HEAD
-        self.val_source=self.mmap(numpy.transpose(numpy.array([self.source.pop.positions[0],self.source.pop.positions[1]]))) * numpy.pi
-        
-        for (index, neuron2) in enumerate(target.pop.all()):
-            val_target=self.mmap(self.target.pop.positions[0][index],self.target.pop.positions[1][index])
-            self.target.add_neuron_annotation(index,'LGNAfferentOrientation', val_target*numpy.pi, protected=False) 
-            
-    def evaluate(self,index):
-            val_target = self.target.get_neuron_annotation(index,'LGNAfferentOrientation')
-            if self.parameters.periodic:
-                distance = circular_dist(self.val_source,val_target,pi)
-            else:
-                distance = numpy.abs(self.val_source-val_target)
-            return numpy.exp(-0.5*(distance/self.parameters.sigma)**2)/(self.parameters.sigma*numpy.sqrt(2*numpy.pi))
-=======
         self.or_source=self.mmap(numpy.transpose(numpy.array([self.source.pop.positions[0],self.source.pop.positions[1]]))) * numpy.pi
 
         for (index, neuron2) in enumerate(target.pop.all()):
@@ -475,4 +445,3 @@
 
             return prob
 
->>>>>>> 94b762cd
