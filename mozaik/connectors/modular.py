--- conflicted
+++ resolved
@@ -141,11 +141,7 @@
             weights = self._obtain_weights(i)
             delays = self._obtain_delays(i)
             co = Counter(sample_from_bin_distribution(weights, int(self.parameters.num_samples.next())))
-<<<<<<< HEAD
-            cl.extend([(k,i,self.weight_scaler*self.parameters.base_weight*co[k],delays[k]) for k in co.keys()])
-=======
             cl.extend([(k,i,self.weight_scaler*self.parameters.base_weight.next()*co[k],delays[k]) for k in co.keys()])
->>>>>>> 29a7775b
         method = self.sim.FromListConnector(cl)
         if len(cl) > 0:
             self.proj = self.sim.Projection(
