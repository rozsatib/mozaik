# -*- coding: utf-8 -*-
"""
Module containing vision specific analysis.
"""
import mozaik
import numpy
import quantities as qt
from analysis import Analysis
from mozaik.tools.mozaik_parametrized import colapse, colapse_to_dictionary, MozaikParametrized
from mozaik.analysis.data_structures import PerNeuronValue
from mozaik.analysis.helper_functions import psth
from parameters import ParameterSet
from mozaik.storage import queries
from mozaik.tools.circ_stat import circ_mean, circular_dist
from mozaik.tools.neo_object_operations import neo_mean, neo_sum

logger = mozaik.getMozaikLogger()

class ModulationRatio(Analysis):
    """
    This analysis calculates the modulation ration (as the F1/F0) for all
    neurons in the data using all available responses recorded to the
    FullfieldDriftingSinusoidalGrating stimuli. This method also requires
    that 'orientation preference' has already been calculated for all the 
    neurons.
    
    The `ModulationRatio` takes all responses recorded to the FullfieldDriftingSinusoidalGrating and
    calculates their PSTH.  Then it collapses this list of PSTHs into groups, each containing PSTH associated
    with the same FullfieldDriftingSinusoidalGrating stimulus with the  exception of the orientation. 
    For each such group it then goes through each recorded neuron and selects the closest 
    presented orientation to the orientation peference of the given neuron, and using the PSTH associated 
    with this selected orientation it calculates the modulation ratio for that neuron. This way for each
    group it will calculate modulation ratios for all recorded neurons, and will store them in datastore
    using the PerNeuronValue data structure.
    """

    def perform_analysis(self):
        for sheet in self.datastore.sheets():
            # Load up spike trains for the right sheet and the corresponding
            # stimuli, and transform spike trains into psth
            print sheet
            self.datastore.print_content()
            dsv = queries.param_filter_query(self.datastore,identifier='AnalogSignalList',sheet_name=sheet,analysis_algorithm='PSTH',st_name='FullfieldDriftingSinusoidalGrating')
            dsv.print_content()
            assert queries.equal_ads(dsv,except_params=['stimulus_id']) , "It seems PSTH computed in different ways are present in datastore, ModulationRatio can accept only one"
            psths = dsv.get_analysis_result()
            st = [MozaikParametrized.idd(p.stimulus_id) for p in psths]
            # average across trials
            psths, stids = colapse(psths,st,parameter_list=['trial'],func=neo_sum,allow_non_identical_objects=True)

            # retrieve the computed orientation preferences
            pnvs = self.datastore.get_analysis_result(identifier='PerNeuronValue',
                                                      sheet_name=sheet,
                                                      value_name='orientation preference')
<<<<<<< HEAD
            queries.param_filter_query(self.datastore,identifier='PerNeuronValue',sheet_name=sheet,value_name='orientation preference').print_content(full_ADS=True)
=======
            
>>>>>>> a16c347f
            if len(pnvs) != 1:
                logger.error("ERROR: Expected only one PerNeuronValue per sheet "
                             "with value_name 'orientation preference' in datastore, got: "
                             + str(len(pnvs)))
                return None
        
            or_pref = pnvs[0]
            # find closest orientation of grating to a given orientation preference of a neuron
            # first find all the different presented stimuli:
            ps = {}
            for s in st:
                ps[MozaikParametrized.idd(s).orientation] = True
            ps = ps.keys()
            print ps
            # now find the closest presented orientations
            closest_presented_orientation = []
            for i in xrange(0, len(or_pref.values)):
                circ_d = 100000
                idx = 0
                for j in xrange(0, len(ps)):
                    if circ_d > circular_dist(or_pref.values[i], ps[j], numpy.pi):
                        circ_d = circular_dist(or_pref.values[i], ps[j], numpy.pi)
                        idx = j
                closest_presented_orientation.append(ps[idx])

            closest_presented_orientation = numpy.array(closest_presented_orientation)

            # collapse along orientation - we will calculate MR for each
            # parameter combination other than orientation
            d = colapse_to_dictionary(psths, stids, "orientation")
            for (st, vl) in d.items():
                # here we will store the modulation ratios, one per each neuron
                modulation_ratio = []
                ids = []
                frequency = MozaikParametrized.idd(st).temporal_frequency * MozaikParametrized.idd(st).params()['temporal_frequency'].units
                for (orr, ppsth) in zip(vl[0], vl[1]):
                    for j in numpy.nonzero(orr == closest_presented_orientation)[0]:
                        if or_pref.ids[j] in ppsth.ids:
                            modulation_ratio.append(self._calculate_MR(ppsth.get_asl_by_id(or_pref.ids[j]),frequency))
                            ids.append(or_pref.ids[j])
                            
                logger.debug('Adding PerNeuronValue:' + str(sheet))
                self.datastore.full_datastore.add_analysis_result(
                    PerNeuronValue(modulation_ratio,
                                   ids,
                                   qt.dimensionless,
                                   value_name='Modulation ratio' + '(' + psths[0].x_axis_name + ')',
                                   sheet_name=sheet,
                                   tags=self.tags,
                                   period=None,
                                   analysis_algorithm=self.__class__.__name__,
                                   stimulus_id=str(st)))

                import pylab
                pylab.figure()
                pylab.hist(modulation_ratio)

    def _calculate_MR(self,signal, frequency):
        """
        Calculates MR at frequency 1/period for each of the signals in the signal_list

        Returns an array of MRs on per each signal in signal_list
        """
        duration = signal.t_stop - signal.t_start
        period = 1/frequency
        period = period.rescale(signal.t_start.units)
        cycles = duration / period
        first_har = round(cycles)

        fft = numpy.fft.fft(signal)

        if abs(fft[0]) != 0:
            return 2*abs(fft[first_har])/abs(fft[0])
        else:
            return 0

class Analog_F0andF1(Analysis):
      """
      Calculates the DC and first harmonic of trial averaged vm and conductances for each neuron
      measured to FullfieldDriftingSinusoidalGrating. 
      It stores them in PerNeuronValue datastructures (one for exc. one for inh. conductances).
      
      Notes
      -----
      Only neurons for which the corresponding signals were measured will be included in the PerNeuronValue data structures.
      """

      def perform_analysis(self):
            dsv1 = queries.param_filter_query(self.datastore,st_name='FullfieldDriftingSinusoidalGrating')
            for sheet in dsv1.sheets():
                dsv = queries.param_filter_query(dsv1, sheet_name=sheet)
                segs1, stids = colapse(dsv.get_segments(),dsv.get_stimuli(),parameter_list=['trial'],allow_non_identical_objects=True)
                for segs,st in zip(segs1, stids):
                    first_analog_signal = segs[0].get_esyn(segs[0].get_stored_esyn_ids()[0])
                    duration = first_analog_signal.t_stop - first_analog_signal.t_start
                    frequency = MozaikParametrized.idd(st).temporal_frequency * MozaikParametrized.idd(st).params()['temporal_frequency'].units
                    period = 1/frequency
                    period = period.rescale(first_analog_signal.t_start.units)
                    cycles = duration / period
                    first_har = round(cycles)
                    e_f0 = [abs(numpy.fft.fft(numpy.mean([seg.get_esyn(idd) for seg in segs],axis=0).flatten())[0]/len(segs[0].get_esyn(idd))) for idd in segs[0].get_stored_esyn_ids()]
                    i_f0 = [abs(numpy.fft.fft(numpy.mean([seg.get_isyn(idd) for seg in segs],axis=0).flatten())[0]/len(segs[0].get_esyn(idd))) for idd in segs[0].get_stored_isyn_ids()]
                    v_f0 = [abs(numpy.fft.fft(numpy.mean([seg.get_vm(idd) for seg in segs],axis=0).flatten())[0]/len(segs[0].get_esyn(idd))) for idd in segs[0].get_stored_vm_ids()]
                    e_f1 = [2*abs(numpy.fft.fft(numpy.mean([seg.get_esyn(idd) for seg in segs],axis=0).flatten()/len(segs[0].get_esyn(idd)))[first_har]) for idd in segs[0].get_stored_esyn_ids()]
                    i_f1 = [2*abs(numpy.fft.fft(numpy.mean([seg.get_isyn(idd) for seg in segs],axis=0).flatten()/len(segs[0].get_esyn(idd)))[first_har]) for idd in segs[0].get_stored_isyn_ids()]
                    v_f1 = [2*abs(numpy.fft.fft(numpy.mean([seg.get_vm(idd) for seg in segs],axis=0).flatten()/len(segs[0].get_esyn(idd)))[first_har]) for idd in segs[0].get_stored_vm_ids()]
                    
                    self.datastore.full_datastore.add_analysis_result(PerNeuronValue(e_f0,segs[0].get_stored_esyn_ids(),first_analog_signal.units,value_name = 'F0_Exc_Cond',sheet_name=sheet,tags=self.tags,period=None,analysis_algorithm=self.__class__.__name__,stimulus_id=str(st)))        
                    self.datastore.full_datastore.add_analysis_result(PerNeuronValue(i_f0,segs[0].get_stored_isyn_ids(),first_analog_signal.units,value_name = 'F0_Inh_Cond',sheet_name=sheet,tags=self.tags,period=None,analysis_algorithm=self.__class__.__name__,stimulus_id=str(st)))        
                    self.datastore.full_datastore.add_analysis_result(PerNeuronValue(v_f0,segs[0].get_stored_vm_ids(),first_analog_signal.units,value_name = 'F0_Vm',sheet_name=sheet,tags=self.tags,period=None,analysis_algorithm=self.__class__.__name__,stimulus_id=str(st)))        
                    self.datastore.full_datastore.add_analysis_result(PerNeuronValue(e_f1,segs[0].get_stored_esyn_ids(),first_analog_signal.units,value_name = 'F1_Exc_Cond',sheet_name=sheet,tags=self.tags,period=None,analysis_algorithm=self.__class__.__name__,stimulus_id=str(st)))        
                    self.datastore.full_datastore.add_analysis_result(PerNeuronValue(i_f1,segs[0].get_stored_isyn_ids(),first_analog_signal.units,value_name = 'F1_Inh_Cond',sheet_name=sheet,tags=self.tags,period=None,analysis_algorithm=self.__class__.__name__,stimulus_id=str(st)))        
                    self.datastore.full_datastore.add_analysis_result(PerNeuronValue(v_f1,segs[0].get_stored_vm_ids(),first_analog_signal.units,value_name = 'F1_Vm',sheet_name=sheet,tags=self.tags,period=None,analysis_algorithm=self.__class__.__name__,stimulus_id=str(st)))        

class LocalHomogeneityIndex(Analysis):      
    """
    Calculates Local Homogeneity Index (LHI) for each neuron, of each PerNeuronValue that is present in the datastore, according to:
    Nauhaus, I., Benucci, A., Carandini, M., & Ringach, D. (2008). Neuronal selectivity and local map structure in visual cortex. Neuron, 57(5), 673–679. 
    """
    required_parameters = ParameterSet({
        'sigma' : float,
    }) 
    def perform_analysis(self):
        sigma = self.parameters.sigma
        for sheet in self.datastore.sheets():
            positions = self.datastore.get_neuron_postions()[sheet]
            for pnv in queries.param_filter_query(self.datastore,sheet_name=sheet,identifier='PerNeuronValue').get_analysis_result():
                lhis = []
                for x in pnv.ids:
                    idx = self.datastore.get_sheet_indexes(sheet,x)
                    sx = positions[0][idx]
                    sy = positions[1][idx]
                    lhi_current=[0,0]
                    for y in pnv.ids:
                        idx = self.datastore.get_sheet_indexes(sheet,y)
                        tx = positions[0][idx]
                        ty = positions[1][idx]
                        lhi_current[0]+=numpy.exp(-((sx-tx)*(sx-tx)+(sy-ty)*(sy-ty))/(2*sigma*sigma))*numpy.cos(2*pnv.get_value_by_id(y))
                        lhi_current[1]+=numpy.exp(-((sx-tx)*(sx-tx)+(sy-ty)*(sy-ty))/(2*sigma*sigma))*numpy.sin(2*pnv.get_value_by_id(y))
                    lhis.append(numpy.sqrt(lhi_current[0]*lhi_current[0] + lhi_current[1]*lhi_current[1])/(2*numpy.pi*sigma*sigma))
                
                self.datastore.full_datastore.add_analysis_result(
                    PerNeuronValue(lhis,
                                   pnv.ids,
                                   qt.dimensionless,
                                   value_name='LocalHomogeneityIndex' + '(' + str(self.parameters.sigma) + ':' + pnv.value_name + ')',
                                   sheet_name=sheet,
                                   tags=self.tags,
                                   period=None,
                                   analysis_algorithm=self.__class__.__name__,
                                   stimulus_id=str(pnv.stimulus_id)))

<|MERGE_RESOLUTION|>--- conflicted
+++ resolved
@@ -52,11 +52,6 @@
             pnvs = self.datastore.get_analysis_result(identifier='PerNeuronValue',
                                                       sheet_name=sheet,
                                                       value_name='orientation preference')
-<<<<<<< HEAD
-            queries.param_filter_query(self.datastore,identifier='PerNeuronValue',sheet_name=sheet,value_name='orientation preference').print_content(full_ADS=True)
-=======
-            
->>>>>>> a16c347f
             if len(pnvs) != 1:
                 logger.error("ERROR: Expected only one PerNeuronValue per sheet "
                              "with value_name 'orientation preference' in datastore, got: "
