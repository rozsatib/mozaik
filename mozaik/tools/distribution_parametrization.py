--- conflicted
+++ resolved
@@ -124,17 +124,8 @@
         # We assume here that parameters won't be load via an URL
         if isinstance(initialiser, basestring): # url or str
             try:
-<<<<<<< HEAD
-                if ':' not in initialiser:
-                   f = open(initialiser,'r')
-                   pstr=f.read()
-                   f.close()
-                else:
-                   pstr = urllib.request.urlopen(initialiser).text
-=======
                 f = open(initialiser,'r')
                 pstr=f.read()
->>>>>>> 35563f75
                 self._url = initialiser
             except IOError:
                 pstr = initialiser
