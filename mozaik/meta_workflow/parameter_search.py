--- conflicted
+++ resolved
@@ -115,11 +115,7 @@
                             '#SBATCH -c ' + str(self.num_threads),
                             'source ' + str(self.path_to_mozaik_env),
                             'cd ' + os.getcwd(),
-<<<<<<< HEAD
-                            ' '.join(["srun","--mpi=pmix","python",run_script, simulator_name, str(self.num_threads) ,parameters_url]+modified_parameters+[simulation_run_name]+['>']  + [parameters['results_dir'][1:-1] +'/OUTFILE'+str(time.time())]),
-=======
                             ' '.join(["srun","--mpi=pmix_v5","python",run_script, simulator_name, str(self.num_threads) ,parameters_url]+modified_parameters+[simulation_run_name]+['>']  + [parameters['results_dir'][1:-1] +'/OUTFILE'+str(time.time())]),
->>>>>>> 8b529598
                         ]) 
          print(p.communicate(input=data)[0])
          print(data)
