--- conflicted
+++ resolved
@@ -586,136 +586,6 @@
 
 
 class ConductancesPlot(StandardStyle):
-<<<<<<< HEAD
-      """
-      Plots conductances.
-
-      exc - list of excitatory conductances (AnalogSignal type)
-      inh - list of inhibitory conductances (AnalogSignal type)
-      
-      The legend=(True/False) parameter says whether legend should be displayed.
-      """
-      
-      def __init__(self,exc,inh,**kwargs):
-          StandardStyle.__init__(self,**kwargs)
-          self.gsyn_es = exc
-          self.gsyn_is = inh
-          self.parameters["legend"] = False
-
-      def plot(self):  
-          mean_gsyn_e = numpy.zeros(numpy.shape(self.gsyn_es[0]))
-          mean_gsyn_i = numpy.zeros(numpy.shape(self.gsyn_is[0]))
-          sampling_period = self.gsyn_es[0].sampling_period
-          t_stop = float(self.gsyn_es[0].t_stop - sampling_period)
-          t_start = float(self.gsyn_es[0].t_start)
-          time_axis = numpy.arange(0,len(self.gsyn_es[0]),1) /  float(len(self.gsyn_es[0])) * abs(t_start-t_stop) + t_start
-          
-          
-          
-          for e,i in zip(self.gsyn_es,self.gsyn_is):
-                e = e * 1000
-                i = i * 1000
-                self.axis.plot(time_axis,e.tolist(),color='#F5A9A9')            
-                self.axis.plot(time_axis,i.tolist(),color='#A9BCF5')              
-                mean_gsyn_e = mean_gsyn_e + numpy.array(e.tolist())
-                mean_gsyn_i = mean_gsyn_i + numpy.array(i.tolist())
-         
-          mean_gsyn_i = mean_gsyn_i / len(self.gsyn_is) 
-          mean_gsyn_e = mean_gsyn_e / len(self.gsyn_es) 
-                      
-          p1, = self.axis.plot(time_axis,mean_gsyn_e.tolist(),color='r',linewidth=1)            
-          p2, = self.axis.plot(time_axis,mean_gsyn_i.tolist(),color='b',linewidth=1)              
-
-          if self.legend:
-            self.axis.legend([p1,p2],['exc','inh'])  
-          
-          self.x_lim = (t_start,t_stop)
-          self.x_ticks = [t_start,(t_stop-t_start)/2,t_stop]
-          self.x_label = 'time(' + self.gsyn_es[0].t_start.dimensionality.latex + ')'
-          self.y_label = 'g(1000' + self.gsyn_es[0].dimensionality.latex + ')'
-
-
-
-
-class ConnectionPlot(StandardStyle):         
-      """
-      Simple scatter plot
-      
-      The inputs is:
-      
-                pos_x -
-                        array with x position of the target neurons
-                pos_y -
-                        array with y position of the target neurons
-                
-                source_x -
-                        x position of the source neuron
-                        
-                source_y -
-                        y position of the source neuron
-                        
-                weights -
-                        array of weights from source neuron to target neurons
-                
-                line - True means the existing connections will be displayed as lines, with their thickness indicating the strength.
-                       False means the strength of connection will be indicated by the size of the circle representing the corresponding target neuron.
-
-
-                colors - the extra information per neuron that will be displayed as colors. None if no info
-
-                period -
-                        if period is not None the colors should come from (0,period)
-                
-                colorbar -
-                        should there be a colorbar ?
-                       
-      """
-    
-
-      def __init__(self,pos_x,pos_y,source_x,source_y,weights,colors=None,period=None,**kwargs):
-          StandardStyle.__init__(self,**kwargs)
-          self.pos_x = pos_x 
-          self.pos_y = pos_y
-          self.source_x = source_x
-          self.source_y = source_y
-          self.weights = weights
-          self.colors = colors
-          self.period = period
-
-          if self.period:
-                self.parameters["colormap"] = 'hsv'
-          else:
-                self.parameters["colormap"] = 'gray'
-          
-          self.parameters["top_right_border"]=True
-          self.parameters["colorbar"] = False
-          self.parameters["colorbar_label"] = None
-          self.parameters["line"] = False
-          
-      def plot(self):
-          if self.colors == None:
-              if numpy.max(self.weights) > 0:
-                ax = self.axis.scatter(self.pos_x,self.pos_y,c = 'black',s = self.weights/numpy.max(self.weights)*200,lw = 0)
-              else:
-                ax = self.axis.scatter(self.pos_x,self.pos_y,s=0,c = 'black',lw = 0)
-          else:
-              if self.period == None:
-                    vmax = numpy.max(self.colors)
-                    vmin = numpy.min(self.colors)
-              else:
-                    vmax = self.period
-                    vmin = 0
-              ax = self.axis.scatter(self.pos_x,self.pos_y,c = self.colors,s =  self.weights/numpy.max(self.weights)*30,lw = 0,cmap=self.colormap,vmin = vmin, vmax = vmax) 
-              
-              if self.colorbar:
-                 cb = pylab.colorbar(ax,ticks=[vmin,vmax],use_gridspec=True)   
-                 cb.set_label(self.colorbar_label)
-                 cb.set_ticklabels(["%.3g" % vmin,"%.3g" % vmax])
-          
-          self.x_label = 'x'
-          self.y_label = 'y'
-            
-=======
     """
     Plots conductances.
 
@@ -750,8 +620,8 @@
         mean_gsyn_i = mean_gsyn_i / len(self.gsyn_is)
         mean_gsyn_e = mean_gsyn_e / len(self.gsyn_es)
 
-        p1, = self.axis.plot(time_axis, mean_gsyn_e.tolist(), color='r', linewidth=2)
-        p2, = self.axis.plot(time_axis, mean_gsyn_i.tolist(), color='b', linewidth=2)
+        p1, = self.axis.plot(time_axis, mean_gsyn_e.tolist(), color='r', linewidth=1)
+        p2, = self.axis.plot(time_axis, mean_gsyn_i.tolist(), color='b', linewidth=1)
 
         if self.legend:
             self.axis.legend([p1, p2], ['exc', 'inh'])
@@ -841,4 +711,3 @@
 
         self.x_label = 'x'
         self.y_label = 'y'
->>>>>>> c86d15ce
