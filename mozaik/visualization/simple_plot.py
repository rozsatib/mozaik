"""
See :mod:`mozaik.visualization` for more general documentation.
"""

import mozaik.visualization.plotting_helper_functions as phf
import pylab
import numpy
import mozaik
import mozaik.tools.units 

logger = mozaik.getMozaikLogger()


class SimplePlot(object):
    """
    The low level plotting API based around matplotlib.
    
    Each simple plot is assumed to create a single axis - this happens in this class.
    Each user defined low-level plotting function is supposed to derive from this class
    and implement the four abstract methods: `pre_axis_plot`, `pre_plot`, `plot`, `post_plot`, to 
    direct the styling and decoration of the plot, and call the actual matplotlib plotting functions in the 
    `plot` function.
    
    The main policy that this API declares is that any overwriting of the standard style default
    values by the `Plotting` mechanisms should take precedence over those done
    by specific instances of `SimplePlot`. In order to enforce this precedence,
    the modifiable parameters of the classes should be stored in the common
    dictionary `parameters`. Each class derived from `SimplePlot` should add its
    modifiable parameters into the `parameters` dictionary in its constructor.
    We will document the modifiable parameters the given class declares 
    in the 'Other parameters' section.
    
    The kwargs passed to the instances of `SimplePlot` from the `Plotting`
    mechanisms will be stored. At the beginning of the __call__ the dictionary
    will be updated with these stored kwargs, and the updated parameters (note
    not all have to be present) will be marked. These marked parameters will not
    be then modifiable any further. In order to do so, the `parameters`
    dictionary is accessible via the __getattr__ and __setattr__ functions.

    *Note, for this reason all `SimplePlot` classes need to take care that none
    of the modifiable attributes is also defined as a class attribute.*
    """
    def pre_axis_plot(self):
        """
        The function that is executed before the axis is created.
        """
        raise NotImplementedError


    def pre_plot(self):
        """
        The function that is executed before the plotting but after the axis is created.
        """
        raise NotImplementedError

    def plot(self):
        """
        The function that has to perform the low level plotting. This is where the 
        main matplotlib plot calls will happen.
        """
        raise NotImplementedError

    def post_plot(self):
        """
        The function that is executed after the plotting.
        """
        raise NotImplementedError

    def __init__(self):
        self.parameters = {}  # the common modifiable parameter dictionary

    def __getattr__(self, name):
        if name == 'parameters':
            return self.__dict__[name]
        if name in self.__dict__['parameters'] and name in self.__dict__:
            raise AttributeError("Error, attribute %s both in __dict__ and self.parameters" % (name))
        elif name in self.__dict__['parameters']:
            return self.__dict__['parameters'][name]
        elif name in self.__dict__:
            return self.__dict__[name]
        else:
            raise AttributeError(name)

    def __setattr__(self, name, value):
        if name == 'parameters':
            self.__dict__[name] = value
            return

        if name in self.__dict__['parameters'] and name in self.__dict__:
            raise AttributeError("Error, attribute both in __dict__ and self.parameters")
        elif name in self.__dict__['parameters']:
            if not self.__dict__['modified'][name]:
                self.__dict__['parameters'][name] = value
        else:
            self.__dict__[name] = value

    def __call__(self, gs,params):
        """
        Calls all the plotting styling and execution functions in the right order.
        """
        self.update_params(params)
        self.pre_axis_plot()
        self.axis = pylab.subplot(gs)
        self.pre_plot()
        self.plot()
        self.post_plot()
        return self.axis

    def update_params(self,params):
        """
        Updates the modifiable parameters and sets them to be further un-modifiable
        """
        for key in params:
            if not key in self.__dict__['parameters']:
                raise AttributeError("Error, unknown parameter supplied %s, known parameters: %s" % (key,
                                                                                                     self.__dict__['parameters'].keys()))
        self.__dict__['parameters'].update(params)
        self.modified = {}
        for k in self.__dict__['parameters']:
            self.modified[k] = False
        for k in params:
            self.modified[k] = True


class StandardStyle(SimplePlot):

    def __init__(self):
        """
        This is the standard SimplePlot used in this package. In most cases we recomand users to derive
        all their plots from this class. In case users want to define their own plot styling they will 
        want to create an analogous class as this one and then derive all their plots from it.
        
        The modifiable parameters that this SimplePlot defines
        
        Other parameters
        ----------------
        
        fontsize : int
                 Font size to be used for tick labels and axis labels.
                 
        ?_tick_style : str
               The style of ticks to be plotted. Note that the style interacts with the x_ticks and y_ticks commands in that it formats the ticks set by these
               variables, or by the default ticks set by matplotlib. Currently available styles are: 
                            * Min - plots three ticks, 2 on sides one in the middle (if even number of xticks supplied only the side ones will be plotted)
                            * Custom - will plot tikcs as defined by x/yticks arguments
                            
        x_axis  : bool 
                Whether to plot the x_axis (and  the ticks).
                
        y_axis  : bool
                Whether to plot the y_axis (and  the ticks).
                
        x_label : str
                What is the xlabel (None means no label will be plotted).
                
        y_label : str
                What is the ylabel (None means no label will be plotted).
                
        top_right_border : bool
                         Whether to plot the top and right border of the axis.
        
        left_border : bool
                    Whether to plot the left border of the axis.
                    
        bottom_border  : bool
                       Whether to plot the right border of the axis.
                       
        title : str
              What is the title (None means no label will be plotted)
              
        x_lim  : tuple
               What are the xlims (None means matplotlib will infer from data).
               
        y_lim : tuple
              What are the ylims (None means matplotlib will infer from data).
        
        x_ticks : list
                What are the xticks (note that the tick style, and x_axis can override/modify these).
                
        y_ticks : list
                What are the yticks (note that the tick style, and y_axis can override/modify these).
                
        x_tick_labels : list
                      What are the x tick lables (note that the tick style, and x_axis can override/modify these, and x_tick_labels have to match x_ticks)
                      
        y_tick_labels : list
                      What are the y tick lables (note that the tick style, and y_axis can override/modify these, and y_tick_labels have to match y_ticks)
        
        x_tick_pad  : float
                    What are the x tick padding of labels for axis.
                    
        y_tick_pad  : float
                    What are the y tick padding of labels for axis.
        """

        SimplePlot.__init__(self)
        fontsize = 12
        self.parameters = {
            "fontsize": fontsize,
            "x_tick_style": 'Min',
            "y_tick_style": 'Min',
            "x_axis": True,
            "y_axis": True,
            "x_label": None,
            "y_label": None,
            "top_right_border": False,
            "left_border": True,
            "bottom_border": True,
            "title": None,
            "x_lim": None,
            "y_lim": None,
            "x_ticks": None,
            "y_ticks": None,
            "x_tick_labels": None,
            "y_tick_labels": None,
            "x_tick_pad": fontsize - 5,
            "y_tick_pad": fontsize - 5,
        }

    def pre_axis_plot(self):
        pylab.rc('axes', linewidth=3)
        self.xtick_pad_backup = pylab.rcParams['xtick.major.pad']
        pylab.rcParams['xtick.major.pad'] = self.x_tick_pad
        self.ytick_pad_backup = pylab.rcParams['ytick.major.pad']
        pylab.rcParams['ytick.major.pad'] = self.y_tick_pad

    def pre_plot(self):
        pass

    def post_plot(self):
        if self.title != None:
            pylab.title(self.title, fontsize='x-small')

        if self.x_lim:
            pylab.xlim(self.x_lim)
        if self.y_lim:
            pylab.ylim(self.y_lim)
        if not self.x_axis:
            phf.disable_xticks(self.axis)
            phf.remove_x_tick_labels()
        if not self.y_axis:
            phf.disable_yticks(self.axis)
            phf.remove_y_tick_labels()

        self._ticks()

        if self.y_label and self.y_axis:
            pylab.ylabel(self.y_label,multialignment='center')
        if self.x_label and self.x_axis:
            pylab.xlabel(self.x_label,multialignment='center')
        if not self.top_right_border:
            phf.disable_top_right_axis(self.axis)
        if not self.left_border:
            phf.disable_left_axis(self.axis)
        if not self.bottom_border:
            phf.disable_bottom_axis(self.axis)

        pylab.rc('axes', linewidth=1)
        pylab.rcParams['xtick.major.pad'] = self.xtick_pad_backup
        pylab.rcParams['ytick.major.pad'] = self.ytick_pad_backup

<<<<<<< HEAD
    def _ticks(self):

=======
    def ticks(self):
>>>>>>> f93d89ac
        if self.x_ticks != None:
            if self.x_tick_labels != None and (len(self.x_ticks) == len(self.x_tick_labels)):
                pylab.xticks(self.x_ticks, self.x_tick_labels)
            else:
                pylab.xticks(self.x_ticks)

            if self.x_tick_style == 'Min':
                phf.three_tick_axis(self.axis.xaxis)
            elif self.x_tick_style == 'Custom':
                pass
            else:
                raise ValueError('Unknown x tick style %s', self.x_tick_style)

        if self.y_ticks != None:
            if self.y_tick_labels != None and (len(self.y_ticks) == len(self.y_tick_labels)):
                pylab.yticks(self.y_ticks, self.y_tick_labels)
            else:
                pylab.yticks(self.y_ticks)

            if self.y_tick_style == 'Min':
                phf.three_tick_axis(self.axis.yaxis)
            elif self.y_tick_style == 'Custom':
                pass
            else:
                raise ValueError('Unknow y tick style %s', self.y_tick_style)

        for label in self.axis.get_xticklabels() + self.axis.get_yticklabels():
            label.set_fontsize(self.fontsize)


class SpikeRasterPlot(StandardStyle):
    """
    This function plots the raster plot of spikes in the `spike_lists` argument.

    Parameters
    ----------
    spike_lists : list
                The `spike_lists` argument is a list of list of SpikeList objects. The top
                level list corresponds to different sets of spikes that should be plotted
                over each other. They have to contain the same number of neurons. Each set
                of spikes will be colored by the color on corresponding postion of the
                colors parameter (matplotlib readable color formats accapted). If None all
                colors will be set to '#848484' (gray). The second level list contains 
                different trials of the populations responses stored in the individual SpikeList objects.

    Other parameters
    ----------------
    group_trials : bool
                 If is set to true - trials will be concatenated and plotted on the same line.
    
    colors : list
           The colors to assign to the different sets of spikes. 

    Notes
    -----
    
    Each trial will be plotted as a sepparate line of spikes, and these will be
    grouped by the neurons. Only neurons in the neurons parameter will be
    plotted. If neurons are None, (up to) first 10 neurons will be plotted.
    """
    def __init__(self, spike_lists):
        StandardStyle.__init__(self)
        self.sps = spike_lists
        self.parameters["colors"] = None
        self.parameters["group_trials"] = False

    def plot(self):
        if self.parameters["colors"] == None:
            colors = ['#000000' for i in xrange(0, len(self.sps))]
        else:
            colors = self.colors

        neurons = [i for i in xrange(0, len(self.sps[0][0]))]
        
        t_stop = float(self.sps[0][0][0].t_stop)
        num_n = len(neurons)  # number of neurons
        num_t = len(self.sps[0])  # number of trials

        for k, sp in enumerate(self.sps):
            for j, n in enumerate(neurons):
                if self.group_trials:
                   train = []
                   for i, spike_list in enumerate(sp):
                       train.extend(spike_list[n])
                   self.axis.plot(train,[j for x in xrange(0, len(train))],'|',color=colors[k])
                else:
                    for i, spike_list in enumerate(sp):
                        spike_train = spike_list[n]
                        self.axis.plot(spike_train,
                                       [j * (num_t + 1) + i + 1
                                          for x in xrange(0, len(spike_train))],
                                       '|',
                                       color=colors[k])
            if not self.group_trials:
                for j in xrange(0, num_n - 1):
                    self.axis.axhline(j * (num_t + 1) + num_t + 1, c='k')
                    
        if not self.group_trials:
            self.y_lim = (0, num_n * (num_t + 1))
        else:
            self.y_lim = (0, num_n)

        self.x_ticks = [0, t_stop/2, t_stop]
        self.x_tick_style = 'Custom'
        self.x_lim = (0, t_stop)
        self.x_label = 'time (ms)'
        if not self.group_trials:
            if num_n == 1:
                self.y_label = 'Trial'
            else:
                self.y_label = 'Neuron/Trial'
        else:
            self.y_label = 'Neuron' 
        self.y_ticks = []

class SpikeHistogramPlot(SpikeRasterPlot):
    """
    This function plots the raster plot of spikes in the spike_list argument.
    
    Parameters
    ----------
    spike_list : list
               List of list of SpikeList objects.
               The top level list corresponds to different sets of spikes that should be
               plotted over each other. They have to contain the same number of neurons.
               Each set of spikes will be colored by the color on corresponding postion of
               the colors parameter. If None all colors will be set to '#848484' (gray).
               The second level list contains different trials of the populations responses
               stored in the individual SpikeList objects.

    
    Other parameters
    ----------------
    bin_width : bool
                 The with of the bins into which to bin the spikes.
    
    colors : list
           The colors to assign to the different sets of spikes. 


    Notes
    -----
    
    Each trial will be plotted as a sepparate line of spikes, and these will be
    grouped by the neurons. Only neurons in the neurons parameter will be
    plotted. If neurons are None, the first neuron will be plotted. 
    """

    def __init__(self, spike_lists):
        SpikeRasterPlot.__init__(self, spike_lists)
        self.parameters["bin_width"] = 5.0
        self.parameters["colors"] = ['#000000' for i in xrange(0, len(self.sps))]
    def plot(self):
        self.neurons = [i for i in xrange(0, min(10, len(self.sps[0][0])))]

        t_stop = float(self.sps[0][0][0].t_stop)

        all_spikes = []
        for k, sp in enumerate(self.sps):
            tmp = []
            for i, spike_list in enumerate(sp):
                for j in self.neurons:
                    spike_train = spike_list[j]
                    tmp.extend(spike_train.magnitude)
            all_spikes.append(tmp)

        if all_spikes != []:
            self.axis.hist(all_spikes,
                           bins=numpy.arange(0, t_stop, self.bin_width),
                           color=self.colors,
                           edgecolor='none')

        self.y_label = '(spk/ms)'
        self.x_tick_style = 'Custom'
        self.x_ticks = [0, t_stop/2, t_stop]
        self.x_lim = (0, t_stop)
        self.x_label = 'time (ms)'


animation_list = []

class StandardStyleAnimatedPlot(StandardStyle):
    """
    This is an abstract class helping construction of animated graphs.

    Each class subclassing from this class should implement the `SimplePlot`
    `plot()` function in which it should draw the first frame of the animation
    with all the corresponding decorations.

    Next it needs to implement the `plot_next_frame` function which should
    replot the data in the plot corresponding to the next frame. This function
    needs to keep track of the frame number itself if it needs it. Note that
    advanced usage of matplotlib is recomanded here so that not the whole graph
    is always replotted but only new data are set to the graph.

    The `StandardStyleAnimatedPlot` will take care of the updating of the
    figure, so now `draw()` or `show()` or event commands should be issued.

    Parameters
    ----------
    
    frame_duration : double
                   Duration of single frame. 
    """

    def __init__(self, frame_duration):
        StandardStyle.__init__(self)
        self.lock=False
        self.frame_duration = frame_duration
        self.artists = []

    def plot_next_frame(self):
        """
        The function that each instance of `StandardStyleAnimatedPlot` has to implement, in which it updated
        the data in the plot to the next frame.
        """
        raise NotImplementedError

    @staticmethod  # hack to make it compatible with FuncAnimation - we have to make it static
    def _plot_next_frame(b, self):
        a = self.plot_next_frame()
        return a,

    def post_plot(self):
        StandardStyle.post_plot(self)
        import matplotlib.animation as animation
        ani = animation.FuncAnimation(self.axis.figure,
                                      StandardStyleAnimatedPlot._plot_next_frame,
                                      fargs=(self,),
                                      interval=self.frame_duration,
                                      blit=True)
        global animation_list
        animation_list.append(ani)


class PixelMovie(StandardStyleAnimatedPlot):
    """
    An instatiation of StandardStyleAnimatedPlot that works with regularly sampled data - i.e. 3D matricies
    where axis are interpreted as x,y,t.
    
    Parameters
    ----------
    
    movie : ndarray
          3D array with axis (t,x,y) holding the data.
          
    """
    
    def __init__(self, movie, frame_duration):
        StandardStyleAnimatedPlot.__init__(self, frame_duration)
        self.movie = movie
        self.l = len(movie)
        self.i = 0
        self.parameters["left_border"] = False
        self.parameters["bottom_border"] = False

    def plot_next_frame(self):
        self.im.set_array(self.movie[self.i])
        self.i = self.i + 1
        if self.i == self.l:
            self.i = 0
        return self.im

    def plot(self):
        self.im = self.axis.imshow(self.movie[0],interpolation='nearest',vmin=0,vmax=100,cmap='gray')


class ScatterPlotMovie(StandardStyleAnimatedPlot):
    """
    An instatiation of StandardStyleAnimatedPlot that works with irregularly sampled data. That data
    are assumed to have constant positions throught the time.
    
    Parameters
    ----------
    
    x : ndarray
        1D array containing the x coordinate of the values to be displayed.

    y : ndarray
        1D array containing the y coordinate of the values to be displayed.
    
    z : ndarray
        2D array containing the values to be displayed (t,values)
    """
    
    def __init__(self, x, y, z, frame_duration):
        StandardStyleAnimatedPlot.__init__(self, frame_duration)
        self.z = z
        self.x = x
        self.y = y
        self.l = len(z)
        self.i = 0
        self.parameters["dot_size"] = 20
        self.parameters["marker"] = 'o'
        self.parameters["left_border"] = False
        self.parameters["bottom_border"] = False

    def plot_next_frame(self):
        self.scatter.set_array(self.z[self.i, :].flatten())
        self.i = self.i + 1
        if self.i == self.l:
            self.i = 0
        return self.scatter

    def plot(self):
        vmin = 0
        vmax = numpy.max(self.z)
        self.scatter = self.axis.scatter(self.x.flatten(), self.y.flatten(),
                                         c=self.z[0, :].flatten(),
                                         s=self.parameters["dot_size"],
                                         marker=self.parameters["marker"],
                                         lw=1,
                                         cmap='gray',
                                         vmin=vmin,
                                         vmax=vmax)
        pylab.axis('equal')


class ScatterPlot(StandardStyle):
    """
    Simple scatter plot

    Parameters
    ----------

    z : ndarray
      Array of the values to be plotted.
    
    x : ndarray
      Array with the y positions of the neurons.
      
    y : ndarray
      Array with the y positions of the neurons.
      
      
    periodic : bool
             If the z is a periodic value.
             
    period : double
           If periodic is True the z should come from (0,period).
    
    
    Other parameters
    ----------------
    
    identity_line : bool
                  Should identity line be show?  
      
    colorbar : bool
             Should there be a colorbar?
             
    colormap : colormap
             The colormap to use.
    
    dot_size : double
             The size of the markers in the scatter plot.
             
    marker : str
           The type of marker to use in the scatter plot.
    
    equal_aspect_ratio : bool
                       If to enforce equal aspect ratio. 
        
    mark_means : bool
               Whether to mark the means of each axis.

    colorbar_label : label
               The label  that will be put on the colorbar.
    """

    def __init__(self, x, y, z='b', periodic=False, period=None):
        StandardStyle.__init__(self)
        self.z = z
        self.x = x
        self.y = y
        self.periodic = periodic
        self.period = period
        if self.periodic:
            self.parameters["colormap"] = 'hsv'
        else:
            self.parameters["colormap"] = 'gray'
        self.parameters["dot_size"] = 20
        self.parameters["marker"] = 'o'
        self.parameters["equal_aspect_ratio"] = True
        self.parameters["top_right_border"]=True
        self.parameters["colorbar"] = False
        self.parameters["mark_means"] = False
        self.parameters["identity_line"] = False
        self.parameters["colorbar_label"] = None

    def plot(self):
        if not self.periodic and self.z !='b':
            vmax = numpy.max(self.z)
            vmin = numpy.min(self.z)
        else:
            vmax = self.period
            vmin = 0
        ax = self.axis.scatter(self.x, self.y, c=self.z,
                               s=self.dot_size,
                               marker=self.marker,
                               lw=0,
                               cmap=self.colormap,
                               vmin=vmin,
                               vmax=vmax)
        if self.equal_aspect_ratio:
            self.axis.set_aspect(aspect=1.0, adjustable='box')
        self.x_lim = (numpy.min(self.x),numpy.max(self.x))
        self.y_lim = (numpy.min(self.y),numpy.max(self.y))

        #self.x_ticks = [1.1*numpy.min(self.x), 1.1*numpy.max(self.x)]
        #self.y_ticks = [1.1*numpy.min(self.y), 1.1*numpy.max(self.y)]

        if self.identity_line:
           pylab.plot([-1e10,1e10],[-1e10,1e10],'k',linewidth=2) 

        if self.mark_means:
           self.axis.plot([numpy.mean(self.x),numpy.mean(self.x)],[-1e10,1e10],'r--')
           self.axis.plot([-1e10,1e10],[numpy.mean(self.y),numpy.mean(self.y)],'r--')
           
           
        if self.colorbar:
            cb = pylab.colorbar(ax, ticks=[vmin, vmax], use_gridspec=True)
            cb.set_label(self.colorbar_label)
            cb.set_ticklabels(["%.3g" % vmin, "%.3g" % vmax])


class StandardStyleLinePlot(StandardStyle):
    """
    This function plots vector data in simple line plots.
    
    Parameters
    ----------
    x, y : list
         lists each containing corresponding vectors of x and y axis values to
         be plotted.

    labels : list, optional
           Can contain the labels to be given to the individual line plots.

    
    Other parameters
    ----------------
    
    colors : int or list
           The colors of the plots. If it is one colour all plots will have that same color. If it is a list its
          length should correspond to length of x and y and the corresponding colors will be assigned to the individual graphs.

    mean : bool
         If the mean of the vectors should be plotted as well.

    """

    def __init__(self, x, y, labels=None):
        StandardStyle.__init__(self)
        self.x = x
        self.y = y
        self.parameters["labels"] = labels
        self.parameters["colors"] = None
        self.parameters["mean"] = False
        self.parameters["linewidth"] = 1

        if self.mean:
            for i in xrange(0, len(x)):
                if not numpy.all(x[i] == x[0]):
                    raise ValueError("Mean cannot be calculated from data not containing identical x axis values")

    def plot(self):
        tmin = 10**10
        tmax = -10**10
        for i in xrange(0, len(self.x)):
            if self.mean:
                if i == 0:
                    m = self.y[i]
                else:
                    m = m + self.y[i]

            if self.colors == None:
                color = 'k'
            elif type(self.colors) == list:
                color = self.colors[i]
            else:
                color = self.colors

            if self.labels != None:
                self.axis.plot(self.x[i], self.y[i],
                               linewidth=self.linewidth,
                               label=self.labels[i],
                               color=color)
            else:
                self.axis.plot(self.x[i], self.y[i],
                               linewidth=self.linewidth,
                               color=color)
            pylab.hold('on')

            tmin = min(tmin, self.x[i][0])
            tmax = min(tmax, self.x[i][-1])

        if self.mean:
            m = m / len(self.x)
            self.axis.plot(self.x[0], m, color='k', linewidth=2*self.linewidth)

        if self.labels!=None:
            self.axis.legend()

        self.xlim = (tmin, tmax)


class ConductancesPlot(StandardStyle):
    """
    Plots conductances.

    Parameters
    ----------
    
    exc : list
         List of excitatory conductances (AnalogSignal type).
         
    inh : list
        List of inhibitory conductances (AnalogSignal type).

    
    Other parameters
    ----------------

    legend : bool
           Whether legend should be displayed.
    """

    def __init__(self, exc, inh):
        StandardStyle.__init__(self)
        self.gsyn_es = exc
        self.gsyn_is = inh
        self.parameters["legend"] = False

    def plot(self):
        mean_gsyn_e = numpy.zeros(numpy.shape(self.gsyn_es[0]))
        mean_gsyn_i = numpy.zeros(numpy.shape(self.gsyn_is[0]))
        sampling_period = self.gsyn_es[0].sampling_period
        t_stop = float(self.gsyn_es[0].t_stop - sampling_period)
        t_start = float(self.gsyn_es[0].t_start)
        time_axis = numpy.arange(0, len(self.gsyn_es[0]), 1) / float(len(self.gsyn_es[0])) * abs(t_start-t_stop) + t_start
    
        for e, i in zip(self.gsyn_es, self.gsyn_is):
            e = e.rescale(mozaik.tools.units.nS) #e=e*1000
            i = i.rescale(mozaik.tools.units.nS) #i=i*1000
            self.axis.plot(time_axis, e.tolist(), color='#F5A9A9')
            self.axis.plot(time_axis, i.tolist(), color='#A9BCF5')
            mean_gsyn_e = mean_gsyn_e + numpy.array(e.tolist())
            mean_gsyn_i = mean_gsyn_i + numpy.array(i.tolist())

        mean_gsyn_i = mean_gsyn_i / len(self.gsyn_is)
        mean_gsyn_e = mean_gsyn_e / len(self.gsyn_es)

        p1, = self.axis.plot(time_axis, mean_gsyn_e.tolist(), color='r', linewidth=1)
        p2, = self.axis.plot(time_axis, mean_gsyn_i.tolist(), color='b', linewidth=1)

        if self.legend:
            self.axis.legend([p1, p2], ['exc', 'inh'])

        self.x_lim = (t_start, t_stop)
        self.x_ticks = [t_start, (t_stop - t_start)/2, t_stop]
        self.x_label = 'time(' + self.gsyn_es[0].t_start.dimensionality.latex + ')'
        self.y_label = 'g(' + mozaik.tools.units.nS.dimensionality.latex + ')'


class ConnectionPlot(StandardStyle):
    """
    A plot that will display connections.

    Parameters
    ----------

    pos_x : ndarray
            Array with x position of the target neurons.
    
    pos_y : ndarray
            Array with y position of the target neurons.

    source_x : double
             x position of the source neuron.

    source_y : double
             y position of the source neuron.

    weights : list
            Array of weights from source neuron to target neurons.


    colors : list, optional
           The extra information per neuron that will be displayed as colors. None if no info.

    period : float, optional
           If period is not None the colors should come from (0,period)


    Other parameters
    ----------------
    
    line : bool
         (TODO) True means the existing connections will be displayed as lines, with their thickness indicating the strength.
         False means the strength of connection will be indicated by the size of the circle representing the corresponding target neuron. 

    colorbar : bool
             Should there be a colorbar ?

    colormap : colormap
             The colormap to use.
    
    colorbar_label : label
               The label  that will be put on the colorbar.             
    """

    def __init__(self, pos_x, pos_y, source_x, source_y, weights,colors=None,period=None):
        StandardStyle.__init__(self)
        self.pos_x = pos_x
        self.pos_y = pos_y
        self.source_x = source_x
        self.source_y = source_y
        self.weights = weights
        self.colors = colors
        
        self.period = period

        if self.period:
            self.parameters["colormap"] = 'hsv'
        else:
            self.parameters["colormap"] = 'gray'
        
        self.parameters["top_right_border"] = True
        self.parameters["colorbar"] = False
        self.parameters["colorbar_label"] = None
        self.parameters["line"] = False

    def plot(self):
        self.x_lim = [numpy.min(self.pos_x),numpy.max(self.pos_x)]
        self.y_lim = [numpy.min(self.pos_y),numpy.max(self.pos_y)]
        if len(numpy.nonzero(self.weights)[0]) == 0:
            return 
        
        
        self.pos_x = self.pos_x[numpy.nonzero(self.weights)[0]]
        self.pos_y = self.pos_y[numpy.nonzero(self.weights)[0]]

        
        if self.colors != None:
            self.colors = numpy.array(self.colors)
            self.colors = self.colors[numpy.nonzero(self.weights)[0]] 
        self.weights = self.weights[numpy.nonzero(self.weights)[0]]

        if self.colors == None:
            if numpy.max(self.weights) > 0:
                s = self.weights / numpy.max(self.weights) * 200
            else:
                s = 0
            ax = self.axis.scatter(self.pos_x, self.pos_y, c='black', s=s, lw=0)
        else:
            if self.period == None:
                vmax = numpy.max(self.colors)
                vmin = numpy.min(self.colors)
            else:
                vmax = self.period
                vmin = 0
            ax = self.axis.scatter(self.pos_x, self.pos_y, c=numpy.array(self.colors),edgecolors='k',
                                   s=self.weights/numpy.max(self.weights)*200,
                                   lw=1, cmap=self.colormap,
                                   vmin=vmin, vmax=vmax)
            if self.colorbar:
                cb = pylab.colorbar(ax, ticks=[vmin, vmax], use_gridspec=True)
                cb.set_label(self.colorbar_label)
                cb.set_ticklabels(["%.3g" % vmin, "%.3g" % vmax])

        self.x_label = 'x'
        self.y_label = 'y'<|MERGE_RESOLUTION|>--- conflicted
+++ resolved
@@ -259,12 +259,7 @@
         pylab.rcParams['xtick.major.pad'] = self.xtick_pad_backup
         pylab.rcParams['ytick.major.pad'] = self.ytick_pad_backup
 
-<<<<<<< HEAD
     def _ticks(self):
-
-=======
-    def ticks(self):
->>>>>>> f93d89ac
         if self.x_ticks != None:
             if self.x_tick_labels != None and (len(self.x_ticks) == len(self.x_tick_labels)):
                 pylab.xticks(self.x_ticks, self.x_tick_labels)
