--- conflicted
+++ resolved
@@ -147,16 +147,9 @@
         xs = []
         ys = []
         labels = []
-<<<<<<< HEAD
-        for k in  tc:
-            (b,a) = tc[k]
-            a = numpy.array(a)
-            par,val = zip(*sorted(zip(b,a[:,self.parameters.neuron])))
-=======
         for k in  self.tc_dict:
             (b,a) = self.tc_dict[k]
             par,val = zip(*sorted(zip(b,numpy.array(a)[:,self.parameters.neuron])))
->>>>>>> a2c612ee
             
             if period!=None:
                 par = list(par)
@@ -516,7 +509,6 @@
                   self.pnvs = None
                   break  
                self.pnvs.append(a[0]) 
-<<<<<<< HEAD
 
         for conn in _connections:
             if not self.parameters.reversed and conn.source_name == self.parameters.sheet_name:    
@@ -532,12 +524,6 @@
                self.connected_neuron_position.append((z[0][self.parameters.neuron],z[1][self.parameters.neuron]))
                self.connections.append(conn)
                 
-=======
-        
-        for conn in self.connections:
-                self.source_poss.append(datastore.get_neuron_postions()[conn.source_name])
-                self.target_poss.append(datastore.get_neuron_postions()[conn.target_name])
->>>>>>> a2c612ee
         self.length=len(self.connections)
  
     def subplot(self,subplotspec,params):
