"""
The visualization for Mozaik objects is based on matplotlib and the GridSpec
object.

The plotting framwork is divided into two main concepts, represented by the two
high-level classes Plotting (this file) and SimplePlot (see simple_plot.py).

The SimplePlot represent low-level plotting. It is assumed that this plot has
only a single axis that is drawn into the region defined by the GridSpec
instance that is passed into it. The role of the set of classes derived from
SimplePlot is to standardize the low level looks of all figures (mainly related
to axis, lables, titles etc.), and should assume data given to them in a format
that is easy to use by the given plot. In order to unify the look of figures it
defines four functions pre_axis_plot, pre_plot, plot, and post_plot. The actual
plotting that user defines is typically defined in the plot function while the
pre_axis_plot, pre_plot and post_plot functions handle the pre and post
plotting adjustments to the plot (i.e. the typical post_plot function for
example adjusts the ticks of the axis to a common format other such axis
related properties). When defining a new SimplePlot function user is encoureged
to push as much of it's 'decorating' funcitonality into the post and pre plot
function and define only the absolute minimum in the plot function. At the same
time, there is already a set of classes implementing a general common look
provided, and so users are encouraged to use these as much as possible. If
their formatting features are not sufficient or incompatible with a given plot,
users are encoureged to define new virtual class that defines the formatting in
the pre and post plot functions (and thus sepparating it from the plot itself),
and incorporating these as low as possible within the hierarchy of the
SimplePlot classes to re-use as much of the previous work as possible.

NOTE SimplePlot now resides in a separate module visualization.simple_plot but
its description stays as it is integral to how Plotting class works.

The Plotting class (and its children) define the high level plotting
mechanisms. They are mainly responsible for hierarchical organization of
figures with multiple plots, any mechanisms that require consideration of
several plots at the same time, and the translation of the data form the general
format provided by Datastore, to specific format that the SimplePlot plots
require. In general the Plotting instances should not do any plotting of axes
them selves (but instead calling the SimplePlot instances to do the actual
plotting), with the exception of multi-axis figures whith complicated inter-axis
dependencies, for which it is not practical to break them down into single
SimplePlot instances.

Each Plotting class should implement two plotting functions:  plot and subplot
The much more important one is subplot that accepts a SubplotSpec object (see
matplotlib doc) as input which will tell it where to plot. It can in turn create
another SubplotSpec within the given SubplotSpec and call other plot commands to
plot within specific subregions of the SubplotSpec. This allows natural way of
nesting plots.

The subplot function has a second parameter which corresponds to dictionary of
parameters that have to be passed onto the eventual call to SimplePlot class!
New parameters can be added to the dictionary but they should not be
overwritten! This way higher-level Plotting classes can modify the behaviour of
their nested classes. Also whenever a class is passing this dictionary to
multiple subplots it should always pasa a _copy_ of the parameter dictionary.

The plot function can either not be defined in which case it defaults to the
Plotting.plot, which simply creates a figure and calls subplot with SuplotSpec
spanning the whole figure. Alternatively, one can define the plot function if
one wants to add some additional decorations, in case the figure is plotted on
its own (i.e. becomes the highest-level), and that would otherwise prevent
flexible use in nesting via the subplot.

"""

import pylab
import numpy
import time
import quantities as pq
import matplotlib.gridspec as gridspec
from scipy.interpolate import griddata

from NeuroTools.parameters import ParameterSet

from mozaik.framework.interfaces import MozaikParametrizeObject
from mozaik.storage import queries, ads_queries
from mozaik.stimuli.stimulus import  colapse_to_dictionary, Stimulus
from numpy import pi

from simple_plot import StandardStyleLinePlot, SpikeRasterPlot, \
                        SpikeHistogramPlot, ConductancesPlot, PixelMovie, \
                        ScatterPlotMovie, ScatterPlot, ConnectionPlot
from plot_constructors import LinePlot, PerStimulusPlot

import mozaik
logger = mozaik.getMozaikLogger("Mozaik")


class Plotting(MozaikParametrizeObject):
    """
    The high level Plotting API.

    datastore - the DataStore from which to plot the data
    parameters - no comment
    plot_file_name - either None, in which case the plot is not saved onto
                     HD, or path to a file into which to save the file (formats
                     accepted by matplotlib)
    fig_params - the parameters that are passed to the matplotlib figure
                 command. (but note facecolor='w' is already supplied)
    """

    def  __init__(self, datastore, parameters, plot_file_name=None,
                  fig_param=None):
        MozaikParametrizeObject.__init__(self, parameters)
        self.datastore = datastore
        self.plot_file_name = plot_file_name
        self.fig_param = fig_param if fig_param != None else {}

    def subplot(self, subplotspec, params):
        raise NotImplementedError

    def plot(self, params=None):
        t1 = time.time()
        if params == None:
            params = {}
        self.fig = pylab.figure(facecolor='w', **self.fig_param)
        gs = gridspec.GridSpec(1, 1)
        gs.update(left=0.1, right=0.9, top=0.9, bottom=0.1)
        self.subplot(gs[0, 0], params)
        if self.plot_file_name:
            pylab.savefig(self.plot_file_name)
        t2 = time.time()
        logger.warning(self.__class__.__name__ + ' plotting took: ' + str(t2 - t1) + 'seconds')


class PlotTuningCurve(Plotting):
    """
    values - contain a list of lists of values, the outer list corresponding
             to stimuli the inner to neurons.
    stimuli_ids - contain list of stimuli ids corresponding to the values
    parameter_index - corresponds to the parameter that should be plotted as a
                      tuning curve
    """

    required_parameters = ParameterSet({
      'neuron': int,  # which neuron to plot
      'sheet_name': str,  # from which layer to plot the tuning curve
      'parameter_name': str  # the parameter_name through which to plot the tuning curve
    })

    def __init__(self, datastore, parameters, plot_file_name=None,
                 fig_param=None):
        Plotting.__init__(self, datastore, parameters, plot_file_name, fig_param)
        dsv = ads_queries.analysis_data_structure_parameter_filter_query(
                                                self.datastore,
                                                identifier='PerNeuronValue')
        dsv = queries.select_result_sheet_query(dsv, self.parameters.sheet_name)
        assert ads_queries.equal_ads_except(dsv, ['stimulus_id'])
        assert ads_queries.ads_with_equal_stimulus_type(dsv)
        self.pnvs = dsv.get_analysis_result(identifier='PerNeuronValue',
                                            sheet_name=parameters.sheet_name)
        # get stimuli
        self.st = [Stimulus(s.stimulus_id) for s in self.pnvs]
        # transform the pnvs into a dictionary of tuning curves according along the parameter_name
        self.tc_dict = colapse_to_dictionary([z.values for z in self.pnvs],
                                             self.st,
                                             self.parameters.parameter_name)

    def subplot(self, subplotspec, params):
        LinePlot(function=self.ploter, length=1).make_line_plot(subplotspec,
                                                                  params)

    def ploter(self, idx, gs, params):
        period = self.st[0].params()[self.parameters.parameter_name].period
        xs = []
        ys = []
        labels = []
        for k in  self.tc_dict:
            (b, a) = self.tc_dict[k]
            par, val = zip(
                         *sorted(
                            zip(b,
                                numpy.array(a)[:, self.parameters.neuron])))
            if period != None:
                par = list(par)
                val = list(val)
                par.append(par[0] + period)
                val.append(val[0])

            xs.append(numpy.array(par))
            ys.append(numpy.array(val))
            labels.append(str(k))

        params.setdefault("title", 'Neuron: %d' % self.parameters.neuron)
        params.setdefault("y_label", self.pnvs[0].value_name)

        if period == pi:
            params.setdefault("x_ticks", [0, pi/2, pi])
            params.setdefault("x_lim", (0, pi))
            params.setdefault("x_tick_style", "Custom")
            params.setdefault("x_tick_labels", ["0", "$\\frac{\\pi}{2}$", "$\\pi$"])
        if period == 2*pi:
            params.setdefault("x_ticks", [0,  pi, 2*pi])
            params.setdefault("x_lim", (0, 2*pi))
            params.setdefault("x_tick_labels", ["0", "$\\pi$", "$2\\pi$"])
            params.setdefault("x_tick_style", "Custom")
        labels=None
        StandardStyleLinePlot(xs, ys, labels=labels, **params)(gs)


class RasterPlot(Plotting):
    required_parameters = ParameterSet({
        'trial_averaged_histogram': bool,  # should the plot show also the trial averaged histogram
        'neurons': list,
        'sheet_name': str,
    })

    def __init__(self, datastore, parameters, plot_file_name=None, fig_param=None):
        Plotting.__init__(self, datastore, parameters, plot_file_name, fig_param)
        if self.parameters.neurons == []:
            self.parameters.neurons = None

    def subplot(self, subplotspec, params):
        dsv = queries.select_result_sheet_query(self.datastore,
                                                self.parameters.sheet_name)
        PerStimulusPlot(dsv, function=self.ploter).make_line_plot(subplotspec, params)

    def ploter(self, dsv, gs, params):
        sp = [[s.spiketrains for s in dsv.get_segments()]]

        if self.parameters.trial_averaged_histogram:
            gs = gridspec.GridSpecFromSubplotSpec(4, 1, subplot_spec=gs)
            # first the raster
            SpikeRasterPlot(sp, neurons=self.parameters.neurons,
                            x_axis=False, x_label=None, **params.copy())(gs[:3, 0])
            SpikeHistogramPlot(sp, neurons=self.parameters.neurons,
                               **params.copy())(gs[3, 0])
        else:
            SpikeRasterPlot(sp, neurons=self.parameters.neurons,
                            **params.copy())(gs)


class VmPlot(Plotting):

    required_parameters = ParameterSet({
      'neuron': int,  # we can only plot one neuron - which one ?
      'sheet_name': str,
    })

    def subplot(self, subplotspec, params):
        dsv = queries.select_result_sheet_query(self.datastore,
                                                self.parameters.sheet_name)
        PerStimulusPlot(dsv, function=self.ploter, title_style="Standard"
                                         ).make_line_plot(subplotspec, params)

    def ploter(self, dsv, gs, params):
        vms = [s.get_vm(self.parameters.neuron) for s in dsv.get_segments()]
        sampling_period = vms[0].sampling_period
        time_axis = numpy.arange(0, len(vms[0]), 1) / float(len(vms[0])) * float(vms[0].t_stop) + float(vms[0].t_start)
        t_stop = float(vms[0].t_stop - sampling_period)

        xs = []
        ys = []
        colors = []
        for vm in vms:
            xs.append(time_axis)
            ys.append(numpy.array(vm.tolist()))
            colors.append("#848484")

        params.setdefault("x_lim", (0, t_stop))
        params.setdefault("x_ticks", [0, t_stop/2, t_stop])
        params.setdefault("x_label", 'time(' + vms[0].t_stop.dimensionality.latex + ')')
        params.setdefault("y_label", 'Vm(' + vms[0].dimensionality.latex + ')')
        StandardStyleLinePlot(xs, ys, colors=colors, mean=True, **params)(gs)


class GSynPlot(Plotting):

    required_parameters = ParameterSet({
        'neuron': int,  # we can only plot one neuron - which one ?
        'sheet_name': str,
    })

    def subplot(self, subplotspec, params):
        dsv = queries.select_result_sheet_query(self.datastore,
                                                self.parameters.sheet_name)
        PerStimulusPlot(dsv, function=self.ploter, title_style="Standard"
                                        ).make_line_plot(subplotspec, params)

    def ploter(self, dsv, gs, params):
        gsyn_es = [s.get_esyn(self.parameters.neuron) for s in dsv.get_segments()]
        gsyn_is = [s.get_isyn(self.parameters.neuron) for s in dsv.get_segments()]
        ConductancesPlot(gsyn_es, gsyn_is, **params)(gs)


class OverviewPlot(Plotting):
    required_parameters = ParameterSet({
        'sheet_name': str,  # the name of the sheet for which to plot
        'neuron': int,
        'sheet_activity': ParameterSet,  # if not empty the ParameterSet is passed to ActivityMovie which is displayed in to top row, note that the sheet_name will be set by OverviewPlot
    })

    def subplot(self, subplotspec, params):
        offset = 0
        p = params.copy()

        if len(self.parameters.sheet_activity.keys()) != 0:
            gs = gridspec.GridSpecFromSubplotSpec(4, 1, subplot_spec=subplotspec)
            self.parameters.sheet_activity['sheet_name'] = self.parameters.sheet_name
            ActivityMovie(self.datastore,
                          self.parameters.sheet_activity).subplot(gs[0, 0], p)
            offset = 1
        else:
            gs = gridspec.GridSpecFromSubplotSpec(3, 1, subplot_spec=subplotspec)

        if offset == 1:
            p.setdefault('title', None)
        p.setdefault('x_axis', False)
        p.setdefault('x_label', False)
        RasterPlot(self.datastore,
                   ParameterSet({'sheet_name': self.parameters.sheet_name,
                                 'trial_averaged_histogram': False,
                                 'neurons': [self.parameters.neuron]})
                   ).subplot(gs[0 + offset, 0], p)

        p = params.copy()
        p.setdefault('x_axis', False)
        p.setdefault('x_label', False)
        p.setdefault('title', None)
        GSynPlot(self.datastore,
                 ParameterSet({'sheet_name': self.parameters.sheet_name,
                               'neuron': self.parameters.neuron})
                 ).subplot(gs[1 + offset, 0], p)

        p = params.copy()
        p.setdefault('title', None)
        VmPlot(self.datastore,
               ParameterSet({'sheet_name': self.parameters.sheet_name,
                             'neuron': self.parameters.neuron})
               ).subplot(gs[2 + offset, 0], p)


class AnalogSignalListPlot(Plotting):
    required_parameters = ParameterSet({
        'sheet_name': str,  # the name of the sheet for which to plot
        'ylabel': str,  # what to put as ylabel
    })

    def __init__(self, datastore, parameters, plot_file_name=None,
                 fig_param=None):
        Plotting.__init__(self, datastore, parameters, plot_file_name, fig_param)
        self.analog_signal_list = self.datastore.get_analysis_result(
                                            identifier='AnalogSignalList',
                                            sheet_name=parameters.sheet_name)
        if len(self.analog_signal_list) > 1:
            logger.error('Warning currently only the first AnalogSignalList will be plotted')
        self.analog_signal_list = self.analog_signal_list[0]
        self.asl = self.analog_signal_list.asl

    def subplot(self, subplotspec, params):
        xs = []
        ys = []
        colors = []
        for a in self.asl:
            times = numpy.linspace(a.t_start, a.t_stop, len(a))
            xs.append(times)
            ys.append(a)
            colors.append("#848484")

        params.setdefault("x_lim", (a.t_start.magnitude, a.t_stop.magnitude))
        params.setdefault("x_label", self.analog_signal_list.x_axis_name + '(' + self.asl[0].t_start.dimensionality.latex + ')')
        params.setdefault("y_label", self.analog_signal_list.y_axis_name)
        params.setdefault("x_ticks", [a.t_start.magnitude, a.t_stop.magnitude])
        params.setdefault("mean", True)
        StandardStyleLinePlot(xs, ys, colors=colors, **params)(subplotspec)


class ConductanceSignalListPlot(Plotting):
    required_parameters = ParameterSet({
        'sheet_name': str,  # the name of the sheet for which to plot
        'normalize_individually': bool  # each trace will be normalized individually by dividing it with its maximum
    })

    def __init__(self, datastore, parameters, plot_file_name=None,
                 fig_param=None):
        Plotting.__init__(self, datastore, parameters, plot_file_name, fig_param)
        self.conductance_signal_list = self.datastore.get_analysis_result(
                                            identifier='ConductanceSignalList',
                                            sheet_name=parameters.sheet_name)
        if len(self.conductance_signal_list) > 1:
            logger.error('Warning currently only the first ConductanceSignalList will be plotted')
        self.conductance_signal_list = self.conductance_signal_list[0]
        self.e_con = self.conductance_signal_list.e_con
        self.i_con = self.conductance_signal_list.i_con

    def subplot(self, subplotspec, params):
        exc =[]
        inh =[]
        for e, i in zip(self.e_con, self.i_con):
            exc.append(e)
            inh.append(i)
        ConductancesPlot(exc, inh, **params)(subplotspec)


class RetinalInputMovie(Plotting):
    required_parameters = ParameterSet({
        'frame_rate': int,  # the desired frame rate (per sec), it might be less if the computer is too slow
    })

    def __init__(self, datastore, parameters, plot_file_name=None,
                 fig_param=None):
        Plotting.__init__(self, datastore, parameters, plot_file_name, fig_param)
        self.length = None
        self.retinal_input = datastore.get_retinal_stimulus()
        self.st = datastore.retinal_stimulus.keys()

    def subplot(self, subplotspec, params):
        LinePlot(function=self.ploter,
                 length=len(self.retinal_input)
                 ).make_line_plot(subplotspec, params)

    def ploter(self, idx, gs, params):
        params.setdefault("title", str(self.st[idx]))
        PixelMovie(self.retinal_input[idx],
                   1.0/self.parameters.frame_rate*1000,
                   x_axis=False, y_axis=False)(gs)


class ActivityMovie(Plotting):
    required_parameters = ParameterSet({
          'frame_rate': int,  # the desired frame rate (per sec), it might be less if the computer is too slow
          'bin_width': float,  # in ms the width of the bins into which to sample spikes
          'scatter':  bool,   # whether to plot neurons activity into a scatter plot (if True) or as an interpolated pixel image
          'resolution': int,  # the number of pixels into which the activity will be interpolated in case scatter = False
          'sheet_name': str,  # the sheet for which to display the actvity movie
    })

    def subplot(self, subplotspec, params):
        dsv = queries.select_result_sheet_query(self.datastore,
                                                self.parameters.sheet_name)
        PerStimulusPlot(dsv, function=self.ploter, title_style="Standard"
                        ).make_line_plot(subplotspec, params)

    def ploter(self, dsv, gs, params):
        sp = [s.spiketrains for s in dsv.get_segments()]

        start = sp[0][0].t_start.magnitude
        stop = sp[0][0].t_stop.magnitude
        units = sp[0][0].t_start.units
        bw = self.parameters.bin_width * pq.ms
        bw = bw.rescale(units).magnitude
        bins = numpy.arange(start, stop, bw)

        h = []
        for spike_trains in sp:
            hh = []
            for st in spike_trains:
                hh.append(numpy.histogram(st.magnitude, bins, (start, stop))[0])
            h.append(numpy.array(hh))
        h = numpy.sum(h, axis=0)

        pos = dsv.get_neuron_postions()[self.parameters.sheet_name]

        if not self.parameters.scatter:
            xi = numpy.linspace(numpy.min(pos[0])*1.1,
                                numpy.max(pos[0])*1.1,
                                self.parameters.resolution)
            yi = numpy.linspace(numpy.min(pos[1])*1.1,
                                numpy.max(pos[1])*1.1,
                                self.parameters.resolution)

            movie = []
            for i in xrange(0, numpy.shape(h)[1]):
                movie.append(griddata((pos[0], pos[1]),
                                      h[:, i],
                                      (xi[None, :], yi[:, None]),
                                      method='cubic'))

            PixelMovie(movie, 1.0/self.parameters.frame_rate*1000,
                       x_axis=False, y_axis=False)(gs)
        else:
            ScatterPlotMovie(pos[0], pos[1], h.T,
                             1.0/self.parameters.frame_rate*1000,
                             x_axis=False, y_axis=False, dot_size=40)(gs)


class PerNeuronValuePlot(Plotting):
    """
    Plots PerNeuronValuePlots, one for each sheet.

    #JAHACK, so far doesn't support the situation where several types of
    PerNeuronValue analysys data structures are present in the supplied
    datastore.
    """

    def __init__(self, datastore, parameters, plot_file_name=None,
                 fig_param=None):
        Plotting.__init__(self, datastore, parameters, plot_file_name, fig_param)
        self.poss = []
        self.pnvs = []
        self.sheets = []
        for sheet in datastore.sheets():
            z = datastore.get_analysis_result(identifier='PerNeuronValue',
                                              sheet_name=sheet)
            if len(z) != 0:
                if len(z) > 1:
                    logger.error('Warning currently only one PerNeuronValue per sheet will be plotted!!!')

                self.poss.append(datastore.get_neuron_postions()[sheet])
                self.pnvs.append(z)
                self.sheets.append(sheet)

        self.length=len(self.poss)

    def subplot(self, subplotspec, params):
        LinePlot(function=self.ploter,
                 length=self.length).make_line_plot(subplotspec, params)

    def ploter(self, idx, gs, params):
        posx = self.poss[idx][0]
        posy = self.poss[idx][1]
        values = self.pnvs[idx][0].values
        if self.pnvs[idx][0].period != None:
            periodic = True
            period = self.pnvs[idx][0].period
        else:
            periodic = False
            period = None

        params.setdefault("x_label", 'x')
        params.setdefault("y_label", 'y')
        params.setdefault("title",
                          self.sheets[idx] + '\n' + self.pnvs[idx][0].value_name)
        params.setdefault("colorbar_label",
                          self.pnvs[idx][0].value_units.dimensionality.latex)

        if periodic:
            if idx == self.length - 1:
                params.setdefault("colorbar", True)
        else:
            params.setdefault("colorbar", True)
        ScatterPlot(posx, posy, values, periodic=periodic,
                    period=period, **params)(gs)


class ConnectivityPlot(Plotting):
    """
    Plots Connectivity, one for each projection originating or targeting
    (depending on parameter reversed) sheet_name for a single neuron in the
    sheet sheet_name.

    This plot can accept second DSV that contains the PerNeuronValues
    corresponding to the target sheets to be displayed that will be plotted as
    well.

    Note one PerNeuronValue can be present per target sheet!
    """

    required_parameters = ParameterSet({
        'sheet_name': str,
        'neuron': int,  # the target neuron whose connections are to be displayed
        'reversed': bool,  # if false the outgoing connections from the given neuron are shown. if true the incomming connections are shown
        'sheet_name': str,  # for neuron in which sheet to display connectivity
    })

    def __init__(self, datastore, parameters, pnv_dsv=None,
                 plot_file_name=None, fig_param=None):
        Plotting.__init__(self, datastore, parameters, plot_file_name, fig_param)
        self.connecting_neurons_positions = []
        self.connected_neuron_position = []
        self.connections = []

        _connections = datastore.get_analysis_result(identifier='Connections')

        self.pnvs = None
        if pnv_dsv != None:
            self.pnvs = []
            z = ads_queries.partition_analysis_results_by_parameter_name_query(
                                                pnv_dsv,
                                                ads_identifier='PerNeuronValue',
                                                parameter_name='sheet_name')
            for dsv in z:
                a = dsv.get_analysis_result(identifier='PerNeuronValue')
                if len(a) > 1:
                    logger.error('ERROR: Only one PerNeuronValue value per sheet is allowed in ConnectivityPlot. Ignoring')
                    self.pnvs = None
                    break
                self.pnvs.append(a[0])

        for conn in _connections:
            if not self.parameters.reversed and conn.source_name == self.parameters.sheet_name:
                # add outgoing projections from sheet_name
                self.connecting_neurons_positions.append(
                            datastore.get_neuron_postions()[conn.target_name])
                z = datastore.get_neuron_postions()[conn.source_name]
                self.connected_neuron_position.append(
                            (z[0][self.parameters.neuron],
                             z[1][self.parameters.neuron]))
                self.connections.append(conn)
            elif (self.parameters.reversed
                  and conn.target_name == self.parameters.sheet_name):
                # add incomming projections from sheet_name
                self.connecting_neurons_positions.append(
                            datastore.get_neuron_postions()[conn.source_name])
                z = datastore.get_neuron_postions()[conn.target_name]
                self.connected_neuron_position.append(
                            (z[0][self.parameters.neuron],
                             z[1][self.parameters.neuron]))
                self.connections.append(conn)

        self.length=len(self.connections)

    def subplot(self, subplotspec, params):
        LinePlot(function=self.ploter, length=self.length, shared_axis=True
                 ).make_line_plot(subplotspec, params)

    def ploter(self, idx, gs, params):
        sx = self.connecting_neurons_positions[idx][0]
        sy = self.connecting_neurons_positions[idx][1]
        tx = self.connected_neuron_position[idx][0]
        ty = self.connected_neuron_position[idx][1]
        if not self.parameters.reversed:
            w = self.connections[idx].weights[self.parameters.neuron, :]
        else:
            w = self.connections[idx].weights[:, self.parameters.neuron]

        # pick the right PerNeuronValue to show
        pnv = []
<<<<<<< HEAD
       
        if self.pnvs!=None:
           for p in self.pnvs:
               if not self.parameters.reversed and p.sheet_name == self.connections[idx].target_name:
                  pnv.append(p)
               if self.parameters.reversed and p.sheet_name == self.connections[idx].source_name:
                  pnv.append(p)
           
           if len(pnv) > 1:
              raise ValueError('ERROR: too many matching PerNeuronValue ADSs')  
           else:
              pnv = pnv[0] 
               
           if len(pnv.values) != len(w):
              raise ValueError('ERROR: length of colors does not match length of weights \[%d \!\= %d\]. Ignoring colors!' % (len(pnv.values),len(w))) 
              
        
        if pnv != []: 
=======

        if self.pnvs != None:
            for p in self.pnvs:
                if not self.parameters.reversed and p.sheet_name == self.connections[idx].target_name:
                    pnv.append(p)
                if (self.parameters.reversed
                    and p.sheet_name == self.connections[idx].source_name):
                    pnv.append(p)

            if len(pnv) > 1:
                raise ValueError('ERROR: too many matching PerNeuronValue ADSs')
            else:
                pnv = pnv[0]

            if len(pnv.values) != len(w):
                raise ValueError('ERROR: length of colors does not match length of weights \[%d \!\= %d\]. Ignoring colors!' % (len(pnv.values), len(w)))

        if pnv != []:
>>>>>>> c86d15ce
            from mozaik.tools.circ_stat import circ_mean
            (angle, mag) = circ_mean(numpy.array(pnv.values),
                                     weights=w,
                                     high=pnv.period)
            params.setdefault("title", str(self.connections[idx].name) + "| Weighted mean: " + str(angle))
            params.setdefault("colorbar_label", pnv.value_name)
            params.setdefault("colorbar", True)

            if self.connections[idx].source_name == self.connections[idx].target_name:
                ConnectionPlot(sx, sy, tx, ty, w, colors=pnv.values, line=False,
                               period=pnv.period, **params)(gs)
            else:
                ConnectionPlot(sx, sy, numpy.min(sx)*1.2, numpy.min(sy)*1.2, w,
                               colors=pnv.values, period=pnv.period, line=True,
                               **params)(gs)
        else:
            params.setdefault("title", self.connections[idx].name)
            if self.connections[idx].source_name == self.connections[idx].target_name:
                ConnectionPlot(sx, sy, tx, ty, w, line=False, **params)(gs)
            else:
                ConnectionPlot(sx, sy, numpy.min(sx)*1.2, numpy.min(sy)*1.2,
                               w, line=True, **params)(gs)<|MERGE_RESOLUTION|>--- conflicted
+++ resolved
@@ -617,27 +617,6 @@
 
         # pick the right PerNeuronValue to show
         pnv = []
-<<<<<<< HEAD
-       
-        if self.pnvs!=None:
-           for p in self.pnvs:
-               if not self.parameters.reversed and p.sheet_name == self.connections[idx].target_name:
-                  pnv.append(p)
-               if self.parameters.reversed and p.sheet_name == self.connections[idx].source_name:
-                  pnv.append(p)
-           
-           if len(pnv) > 1:
-              raise ValueError('ERROR: too many matching PerNeuronValue ADSs')  
-           else:
-              pnv = pnv[0] 
-               
-           if len(pnv.values) != len(w):
-              raise ValueError('ERROR: length of colors does not match length of weights \[%d \!\= %d\]. Ignoring colors!' % (len(pnv.values),len(w))) 
-              
-        
-        if pnv != []: 
-=======
-
         if self.pnvs != None:
             for p in self.pnvs:
                 if not self.parameters.reversed and p.sheet_name == self.connections[idx].target_name:
@@ -655,7 +634,7 @@
                 raise ValueError('ERROR: length of colors does not match length of weights \[%d \!\= %d\]. Ignoring colors!' % (len(pnv.values), len(w)))
 
         if pnv != []:
->>>>>>> c86d15ce
+
             from mozaik.tools.circ_stat import circ_mean
             (angle, mag) = circ_mean(numpy.array(pnv.values),
                                      weights=w,
