--- conflicted
+++ resolved
@@ -505,11 +505,7 @@
             self.analysis_results = cPickle.load(f)
         else:
             self.analysis_results = []
-<<<<<<< HEAD
-
-=======
             
->>>>>>> af909b85
         #f = open(self.parameters.root_directory + '/datastore.sensory.stimulus.pickle', 'rb')
         #self.sensory_stimulus = cPickle.load(f)
 
