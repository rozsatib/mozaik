--- conflicted
+++ resolved
@@ -120,22 +120,6 @@
           return [ids.index(i) for i in neuron_id]
         else:
           return ids.index(neuron_id)
-<<<<<<< HEAD
-    
-    def get_sheet_ids(self, sheet_name,indexes):
-        """
-        Returns the idds of neurons in the sheet given the indexes (this should be primarily used with annotations data such as positions etc.)
-        # JAHACK this is sort of a hack and should ideally disapear in future as we proparly handle ids in annotations
-        """
-        # find first segment from sheet sheet_name
-        for s in self.full_datastore.block.segments:
-            if s.annotations['sheet_name'] == sheet_name:
-               break
-        assert s.annotations['sheet_name'] == sheet_name , "Sheet does not exist in this datastore"
-        
-        ids = [ss.annotations['source_id'] for ss in s.spiketrains]
-        return ids[indexes]
-=======
 
     def get_sheet_ids(self, sheet_name,indexes=None):
         """
@@ -146,8 +130,6 @@
             return self.full_datastore.block.annotations['neuron_ids'][sheet_name]
         else:
             return self.full_datastore.block.annotations['neuron_ids'][sheet_name][indexes]
-
->>>>>>> 6d7402ee
 
     def get_neuron_annotations(self):
         return self.full_datastore.block.annotations['neuron_annotations']
