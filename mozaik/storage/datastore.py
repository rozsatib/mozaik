"""
This module implements the data storage functionality.
"""

import numpy
from parameters import ParameterSet
from neo.core.block import Block
#from neo.io.hdf5io import NeoHdf5IO
import mozaik
from mozaik.core import ParametrizedObject
from neo_neurotools_wrapper import MozaikSegment, PickledDataStoreNeoWrapper
from mozaik.tools.mozaik_parametrized import  MozaikParametrized,filter_query
import cPickle
import collections

logger = mozaik.getMozaikLogger()

class DataStoreView(ParametrizedObject):
    """
    This class represents a subset of a DataStore and defines the query
    interface and the structure in which the data are stored in the memory of
    any datastore. Main role of this class is to allow for creating subsets of
    data stored in the :class:`.DataStore`, so that one can restrict other parts of
    Mozaik to work only over these subsets. This is done via means of queries
    (see :mod:`mozaik.storage.queries`) which produce :class:`.DataStoreView` objects and can be
    chained to work like filters.

    Note that the actual datastores inherit from this object and define how the
    data are actualy stored on other media (i.e. hdf5 file format or simple pickle).

    Data store should aggregate all data and analysis results collected across
    experiments and a given model.

    Experiments results storage:

    These are stored as a simple list in the self.block.segments variable. Each
    segment corresponds to recordings from a single sheet to a single stimulus.

    Analysis results storage:
    
    A list containing the :class:`.mozaik.analysis.data_structures.AnalysisDataStructure` objects.

    The analysis results are addressed by the
    AnalysisDataStructure identifier. The call with this specification returns
    a set of AnalysisDataStructures that correspond to the above addressing.
    If further more specific 'addressing' is required it
    has to be done by the corresponding visualization or analysis code that
    asked for the AnalysisDataStructure's based on the knowledge of their
    content. Or a specific query filters can be written that understand the specific type
    of AnalysisDataStructure and can filter them based on their internal data.
    For more details on addressing experimental results or analysis data structures
    please reffer to :mod:`.queries` or :py:mod:`mozaik.tools.mozaik_parametrized` modules.

    DataStoreView also keeps a reference to a full `.Datastore` object
    from which it was originally created (this might have happened via a
    chain of DSVs). This is on order to allow for operations that work over DSV
    to insert their results into the original full datastore as this is
    (almost?) always the desired behaviours (note DSV does not actually have
    functions to add new recordings or analysis results).
    
    By default, the datastore will refuse to add a new AnalysisDataStructure 
    to the datastore if the new ADS has the same values of all its parameters as
    some other ADS already inserted in the datastore. This is so that each ADS
    stored in datastore is uniquely identifiable based on its parameters.
    If the datastore is created (loaded) with the replace flag set to True, in the situation
    of such conflict the datastore will replace the new ADS for the one already in the datastore.
    """

    def __init__(self, parameters, full_datastore,replace=False):
        ParametrizedObject.__init__(self, parameters)
        # we will hold the recordings as one neo Block
        self.block = Block()
        self.analysis_results = []
        self.replace = replace
        self.sensory_stimulus = collections.OrderedDict()
        self.full_datastore = full_datastore  # should be self if actually the
                                              # instance is actually DataStore

    def get_segments(self):
        """
        Returns list of all recordings (as neo segments) stored in the datastore.
        """
        return self.block.segments

    def sheets(self):
        """
        Returns the list of all sheets that are present in at least one of the
        segments in the given DataStoreView.
        """
        sheets = collections.OrderedDict()
        for s in self.block.segments:
            sheets[s.annotations['sheet_name']] = 1
        
        for ads in self.analysis_results:
            sheets[ads.sheet_name] = 1
        
        if sheets.has_key(None):
            sheets.pop(None)
                
        return sheets.keys()

    def get_neuron_postions(self):
        """
        Returns the positions for all neurons in the model within their respective sheets.
        A dictionary is returned with keys names of sheets and values a 2d ndarray of size (2,number of neurons)
        holding the x and y positions of all neurons in the rows.
        
        Use :func:`.get_sheet_indexes` to link the indexes in the returned array to neuron idds.
        """
        return self.full_datastore.block.annotations['neuron_positions']

    def get_sheet_indexes(self, sheet_name,neuron_id):
        """
        Returns the indexes of neurons in the sheet given the idds (this should be primarily used with annotations data such as positions etc.)
        """
        ids = self.full_datastore.block.annotations['neuron_ids'][sheet_name]
        if isinstance(neuron_id,list) or isinstance(neuron_id,numpy.ndarray):
          return [ids.index(i) for i in neuron_id]
        else:
          return ids.index(neuron_id)

    def get_sheet_ids(self, sheet_name,indexes=None):
        """
        Returns the idds of neurons in the sheet given the indexes (this should be primarily used with annotations data such as positions etc.)
        """
        # find first segment from sheet sheet_name
        if indexes == None:
            return self.full_datastore.block.annotations['neuron_ids'][sheet_name]
        else:
            return self.full_datastore.block.annotations['neuron_ids'][sheet_name][indexes]

    def get_neuron_annotations(self):
        """
        Returns neuron annotations.
        """
        return self.full_datastore.block.annotations['neuron_annotations']

    def get_stimuli(self):
        """
        Returns a list of stimuli (as strings). The order of the stimuli
        corresponds to the order of segments returned by the get_segments()
        call.
        """
        return [s.annotations['stimulus'] for s in self.block.segments]

    def get_analysis_result(self, **kwargs):
        """
        Return a list of ADSs, that match the parameter values specified in kwargs.
        
        Examples
        --------
        >>> datastore.get_analysis_result(identifier=['PerNeuronValue','SingleValue'],sheet_name=sheet,value_name='orientation preference')
        
        This command should return or ADS whose identifier is *PerNeuronValue* or *SingleValue*, and are associated with sheet named *sheet* and as their value name have 'orientation preference'
        """
        return filter_query(self.analysis_results,**kwargs)

    def get_sensory_stimulus(self, stimuli=None):
        """
        Return the raw sensory stimulus that has been presented to the model due to stimuli specified by the stimuli argument.
        If stimuli==None returns all sensory stimuli.
        """
        if stimuli == None:
            return self.sensory_stimulus.values()
        else:
            return [self.sensory_stimulus[s] for s in stimuli]

    def sensory_stimulus_copy(self):
        """
        Utility function that makes a shallow copy of the dictionary holding sensory stimuli.
        """
        new_dict = collections.OrderedDict()
        for k in self.sensory_stimulus.keys():
            new_dict[k] = self.sensory_stimulus[k]
        return new_dict

    def analysis_result_copy(self):
        """
        Utility function that makes a shallow copy of the list holding analysis data structures.
        """
        return self.analysis_results[:]

    def recordings_copy(self):
        """
        Utility function that makes a shallow copy of the list holding recordings.
        """
        return self.block.segments[:]

    def fromDataStoreView(self):
        """
        Returns a empty DSV that is linked to the same `.DataStore` as this DSV.
        """
        return DataStoreView(ParameterSet({}), self.full_datastore)

    def print_content(self, full_recordings=False, full_ADS=False):
        """
        Prints the content of the data store (specifically the list of recordings and ADSs in the DSV).
        
        If the 
        
        Parameters
        ----------
            full_recordings : bool (optional)
                            If True each contained recording will be printed.
                            Otherwise only the overview of the recordings based on stimulus type will be shown.
                            
            full_ADS : bool (optional)
                     If True each contained ADS will be printed (for each this will print the set of their mozaik parameters together with their values).
                     Otherwise only the overview of the ADSs based on their identifier will be shown.
        """
        logger.info("DSV info:")
        logger.info("   Number of recordings: " + str(len(self.block.segments)))
        d = {}
        for st in [s.annotations['stimulus'] for s in self.block.segments]:
            d[MozaikParametrized.idd(st).name] = d.get(MozaikParametrized.idd(st).name, 0) + 1

        for k in d.keys():
            logger.info("     " + str(k) + " : " + str(d[k]))

        logger.info("   Number of ADS: " + str(len(self.analysis_results)))
        d = {}
        for ads in self.analysis_results:
            d[ads.identifier] = d.get(ads.identifier, 0) + 1

        for k in d.keys():
            logger.info("     " + str(k) + " : " + str(d[k]))

        if full_recordings:
            logger.info('RECORDING RESULTS')
            for s in [s.annotations['stimulus'] for s in self.block.segments]:
                logger.info(str(s))

        if full_ADS:
            logger.info('ANALYSIS RESULTS')
            for a in self.analysis_results:
                logger.info(str(a))
    
    def __add__(self, other):
        new_dsv = self.fromDataStoreView()
        assert len(set(self.block.segments)) == len(self.block.segments)
        assert len(set(other.block.segments)) == len(other.block.segments)
        assert len(set(self.analysis_results)) == len(self.analysis_results)
        assert len(set(other.analysis_results)) == len(other.analysis_results)
        
        new_dsv.block.segments = list(set(self.block.segments) | set(other.block.segments))
        new_dsv.analysis_results = list(set(self.analysis_results) | set(other.analysis_results))
        new_dsv.sensory_stimulus = self.sensory_stimulus_copy()
        new_dsv.sensory_stimulus.update(other.sensory_stimulus)
        return new_dsv
    
    def remove_ads_from_datastore(self):
        """
        This operation removes all ADS that are present in this DataStoreView from the master DataStore.
        """
        for ads in self.analysis_results:
            self.full_datastore.analysis_results.remove(ads)
    
class DataStore(DataStoreView):
    """
    Abstract DataStore class that declares the *mozaik* data store interface.
    
    The role of mozaik data store is to store the recordings from simulation 
    (generally this means the spike trains and the various analog signals such as conductances or membrane potential),
    the analysis results and the various metedata that is generated during the model setup and it's subsequent simulation.
    
    The recordings are send to the DataStore in the neo format and are expected to be returned in neo format as well.
    
    mozaik generetas one neo segment per each model sheet (see :class:`.mozaik.sheets.Sheet`) for each presented stimulus,
    that is stored in the :class:`.DataStore`.
    
    Parameters
    ----------
    load : bool
         If False datastore will be created in the parameter.root_directory directory. 
         If True it will be loaded from the parameter.root_directory directory. 
    
    parameters : ParameterSet
               The required parameter set.
    """

    required_parameters = ParameterSet({
        'root_directory': str,
        'store_stimuli' : bool,
    })

    def __init__(self, load, parameters, **params):
        """
        Just check the parameters, and load the data.
        """
        DataStoreView.__init__(self, parameters, self, **params)

        # used as a set to quickly identify whether a stimulus was already presented
        # stimuli are otherwise saved with segments within the block as annotations
        self.stimulus_dict = collections.OrderedDict()

        # load the datastore
        if load:
            self.load()

    def set_neuron_positions(self, neuron_positions):
        self.block.annotations['neuron_positions'] = neuron_positions

    def set_neuron_annotations(self, neuron_annotations):
        self.block.annotations['neuron_annotations'] = neuron_annotations

    def set_neuron_ids(self, neuron_ids):
        self.block.annotations['neuron_ids'] = neuron_ids
        
    def identify_unpresented_stimuli(self, stimuli):
        """
        This method filters out from a list of stimuli all those which have already been
        presented.
        """
        unpresented_stimuli = []
        for s in stimuli:
            if not str(s) in self.stimulus_dict:
                unpresented_stimuli.append(s)
        return unpresented_stimuli

    def load(self):
        """
        The DataStore interface function to be implemented by a given backend. 
        It should load the datastore.
        """
        raise NotImplementedError

    def save(self):
        """
        The DataStore interface function to be implemented by a given backend. 
        It should store the datastore.
        """
        
        raise NotImplementedError


    def add_recording(self, segments, stimulus):
        """
        Add a recording into the datastore.
        """

        # we get recordings as seg
        for s in segments:
            s.annotations['stimulus'] = str(stimulus)
            self.block.segments.append(MozaikSegment(s))
        self.stimulus_dict[str(stimulus)] = True

    def add_stimulus(self, data, stimulus):
        """
<<<<<<< HEAD
        Add stimulus to datastore.
        """
        self.sensory_stimulus[str(stimulus)] = data

    def add_analysis_result(self, result):
        """
        Add analysis results to data store. If there already exists ADS in the data store with the same parametrization this operation will fail.
        """
        flag = True
        for i,ads in enumerate(self.analysis_results):
            if result.equalParams(ads):
                flag = False
                break
        
        if flag:
            self.analysis_results.append(result)
            return
        else:
            if self.replace:
               logger.info("Warning: ADS with the same parametrization already added in the datastore.: %s" % (str(result))) 
               self.analysis_results[i] = result
               return
            logger.error("Analysis Data Structure with the same parametrization already added in the datastore. Currently uniqueness is required. The ADS was not added. User should modify analysis specification to avoid this!: %s" % (str(result)))
            raise ValueError("Analysis Data Structure with the same parametrization already added in the datastore. Currently uniqueness is required. The ADS was not added. User should modify analysis specification to avoid this!: %s" % (str(result)))
=======
        The DataStore interface function that adds a stimulus into the datastore.
        """
        if self.parameters.store_stimuli:
           print "ZZZZ"
           _add_stimulus(data, stimulus)

    def _add_stimulus(self, data, stimulus):
        """
        The DataStore interface function to be implemented by a given backend. 
        It should add a stimulus into the datastore.
        """
        raise NotImplementedError

>>>>>>> 2a39675e

class Hdf5DataStore(DataStore):
    """
    An DataStore that saves all it's data in a hdf5 file and an associated
    analysis results file, which just becomes the pickled self.analysis_results
    dictionary.
    """
    def load(self):
        #load the data
        iom = NeoHdf5IO(filename=self.parameters.root_directory + '/datastore.hdf5')
        self.block = iom.get('/block_0')

        # re-wrap segments
        new = []
        for s in self.block.segments:
            new.append(MozaikSegment(s))

        self.block.segments = new

        #now just construct the stimulus dictionary
        for s in self.block.segments:
            self.stimulus_dict[s.stimulus] = True

        f = open(self.parameters.root_directory + '/datastore.analysis.pickle', 'rb')
        self.analysis_results = cPickle.load(f)

    def save(self):
        # we need to first unwrap segments from MozaikWrapper
        old = self.block.segments[:]
        self.block.segments = []
        for s in old:
            self.block.segments.append(s.original_segment)

        #save the recording itself
        iom = NeoHdf5IO(filename=self.parameters.root_directory + '/datastore.hdf5')
        iom.write_block(self.block)

        # put back wrapped segments
        self.block.segments = old

        f = open(self.parameters.root_directory + '/datastore.analysis.pickle', 'wb')
        cPickle.dump(self.analysis_results, f)
        f.close()

<<<<<<< HEAD
=======
    def add_recording(self, segments, stimulus):
        # we get recordings as seg
        for s in segments:
            s.annotations['stimulus'] = str(stimulus)
            self.block.segments.append(MozaikSegment(s))
        self.stimulus_dict[str(stimulus)] = True

    def _add_stimulus(self, data, stimulus):
        self.sensory_stimulus[str(stimulus)] = data

    def add_analysis_result(self, result):
        flag = True
        for i,ads in enumerate(self.analysis_results):
            if result.equalParams(ads):
                flag = False
                break
        
        if flag:
            self.analysis_results.append(result)
            return
        else:
            if self.replace:
               logger.info("Warning: ADS with the same parametrization already added in the datastore.: %s" % (str(result))) 
               self.analysis_results[i] = result
               return
            logger.error("Analysis Data Structure with the same parametrization already added in the datastore. Currently uniqueness is required. The ADS was not added. User should modify analysis specification to avoid this!: %s" % (str(result)))
            raise ValueError("Analysis Data Structure with the same parametrization already added in the datastore. Currently uniqueness is required. The ADS was not added. User should modify analysis specification to avoid this!: %s" % (str(result)))

>>>>>>> 2a39675e

class PickledDataStore(Hdf5DataStore):
    """
    An DataStore that saves all it's data as a simple pickled files
    """

    def load(self):
        if True:
            f = open(self.parameters.root_directory + '/datastore.recordings.pickle',  'rb')
            self.block = cPickle.load(f)
            for s in self.block.segments:
                s.full = False
                self.stimulus_dict[s.annotations['stimulus']] = True
                s.datastore_path = self.parameters.root_directory

        f = open(self.parameters.root_directory + '/datastore.analysis.pickle', 'rb')
        self.analysis_results = cPickle.load(f)
        #f = open(self.parameters.root_directory + '/datastore.sensory.stimulus.pickle', 'rb')
        #self.sensory_stimulus = cPickle.load(f)

    def save(self):
        f = open(self.parameters.root_directory + '/datastore.recordings.pickle', 'wb')
        cPickle.dump(self.block, f)
        f.close()

        f = open(self.parameters.root_directory + '/datastore.analysis.pickle', 'wb')
        cPickle.dump(self.analysis_results, f)
        f.close()

        #f = open(self.parameters.root_directory + '/datastore.sensory.stimulus.pickle', 'wb')
        #cPickle.dump(self.sensory_stimulus, f)
        #f.close()

    def add_recording(self, segments, stimulus):
        # we get recordings as seg
        for s in segments:
            s.annotations['stimulus'] = str(stimulus)
            self.block.segments.append(
                PickledDataStoreNeoWrapper(s,
                                           'Segment' + str(len(self.block.segments)),
                                           self.parameters.root_directory))
            f = open(self.parameters.root_directory + '/' + 'Segment'
                     + str(len(self.block.segments) - 1) + ".pickle", 'wb')
            cPickle.dump(s, f)

        self.stimulus_dict[str(stimulus)] = True<|MERGE_RESOLUTION|>--- conflicted
+++ resolved
@@ -346,8 +346,14 @@
 
     def add_stimulus(self, data, stimulus):
         """
-<<<<<<< HEAD
-        Add stimulus to datastore.
+        The DataStore interface function that adds a stimulus into the datastore.
+        """
+        if self.parameters.store_stimuli:
+           _add_stimulus(data, stimulus)
+
+    def _add_stimulus(self, data, stimulus):
+        """
+        This function adds raw sensory stimulus data that have been presented to the model into datastore. 
         """
         self.sensory_stimulus[str(stimulus)] = data
 
@@ -371,21 +377,6 @@
                return
             logger.error("Analysis Data Structure with the same parametrization already added in the datastore. Currently uniqueness is required. The ADS was not added. User should modify analysis specification to avoid this!: %s" % (str(result)))
             raise ValueError("Analysis Data Structure with the same parametrization already added in the datastore. Currently uniqueness is required. The ADS was not added. User should modify analysis specification to avoid this!: %s" % (str(result)))
-=======
-        The DataStore interface function that adds a stimulus into the datastore.
-        """
-        if self.parameters.store_stimuli:
-           print "ZZZZ"
-           _add_stimulus(data, stimulus)
-
-    def _add_stimulus(self, data, stimulus):
-        """
-        The DataStore interface function to be implemented by a given backend. 
-        It should add a stimulus into the datastore.
-        """
-        raise NotImplementedError
-
->>>>>>> 2a39675e
 
 class Hdf5DataStore(DataStore):
     """
@@ -430,17 +421,12 @@
         cPickle.dump(self.analysis_results, f)
         f.close()
 
-<<<<<<< HEAD
-=======
     def add_recording(self, segments, stimulus):
         # we get recordings as seg
         for s in segments:
             s.annotations['stimulus'] = str(stimulus)
             self.block.segments.append(MozaikSegment(s))
         self.stimulus_dict[str(stimulus)] = True
-
-    def _add_stimulus(self, data, stimulus):
-        self.sensory_stimulus[str(stimulus)] = data
 
     def add_analysis_result(self, result):
         flag = True
@@ -460,7 +446,7 @@
             logger.error("Analysis Data Structure with the same parametrization already added in the datastore. Currently uniqueness is required. The ADS was not added. User should modify analysis specification to avoid this!: %s" % (str(result)))
             raise ValueError("Analysis Data Structure with the same parametrization already added in the datastore. Currently uniqueness is required. The ADS was not added. User should modify analysis specification to avoid this!: %s" % (str(result)))
 
->>>>>>> 2a39675e
+
 
 class PickledDataStore(Hdf5DataStore):
     """
