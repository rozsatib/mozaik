# coding: utf-8
"""
Definition of the component interfaces. These interfaces are not currently
checked or enforced.
"""

from mozaik import __version__
from NeuroTools.parameters import ParameterSet
import mozaik
from string import Template

logger = mozaik.getMozaikLogger("Mozaik")


class MozaikParametrizeObject(object):
    """
    Base class for for all Mozaik objects using the dynamic parameterization
    framework.
    """

    required_parameters = ParameterSet({})
    version = __version__

    def check_parameters(self, parameters):
<<<<<<< HEAD
            def walk(tP, P, section=None):
                if set(tP.keys()) != set(P.keys()):
                    raise KeyError("Invalid parameters for %s.%s Required: %s. Supplied: %s. Difference: %s" % (self.__class__.__name__, section or '', tP.keys(), P.keys(), set(tP.keys()) ^ set(P.keys())))
                for k,v in tP.items():
                    if isinstance(v, ParameterSet):
                        if P[k] != None:
                            assert isinstance(P[k], ParameterSet), "Type mismatch for parameter %s: %s !=  ParameterSet, for %s " % (k,type(P[k]),P[k]) 
                            walk(v, P[k],section=k)
                    else:
                        assert isinstance(P[k], v), "Type mismatch for parameter %s: %s !=  ParameterSet, for %s " % (k,type(P[k]),P[k]) 
            try:
                # we first need to collect the required parameters from all the classes along the parent path
                new_param_dict={}
                for cls in self.__class__.__mro__:
                # some parents might not define required_parameters 
                # if they do not require one or they are the object class
                    if hasattr(cls, 'required_parameters'):
                        new_param_dict.update(cls.required_parameters.as_dict())
                walk(ParameterSet(new_param_dict), parameters)
            except AssertionError as err:
                raise Exception("%s\nInvalid parameters.\nNeed %s\nSupplied %s" % (err,ParameterSet(new_param_dict),
                                                                               parameters))  
                                                                               
                                                                               
=======
        def walk(tP, P, section=None):
            if set(tP.keys()) != set(P.keys()):
                raise KeyError("Invalid parameters for %s.%s Required: %s. Supplied: %s. Difference: %s" % (self.__class__.__name__, section or '', tP.keys(), P.keys(), set(tP.keys()) ^ set(P.keys())))
            for k, v in tP.items():
                if isinstance(v, ParameterSet):
                    assert isinstance(P[k], ParameterSet), "Type mismatch for parameter %s: %s !=  ParameterSet, for %s " % (k, type(P[k]), P[k])
                    walk(v, P[k], section=k)
                else:
                    assert isinstance(P[k], v), "Type mismatch for parameter %s: %s !=  ParameterSet, for %s " % (k, type(P[k]), P[k])
        try:
            # we first need to collect the required parameters from all the classes along the parent path
            new_param_dict = {}
            for cls in self.__class__.__mro__:
            # some parents might not define required_parameters
            # if they do not require one or they are the object class
                if hasattr(cls, 'required_parameters'):
                    new_param_dict.update(cls.required_parameters.as_dict())
            walk(ParameterSet(new_param_dict), parameters)
        except AssertionError as err:
            raise Exception("%s\nInvalid parameters.\nNeed %s\nSupplied %s" % (
                                err, ParameterSet(new_param_dict), parameters))

>>>>>>> c86d15ce
    def __init__(self, parameters):
            self.check_parameters(parameters)
            self.parameters = parameters


class MozaikComponent(MozaikParametrizeObject):
    """Base class for visual system components and connectors."""

    def __init__(self, model, parameters):
        MozaikParametrizeObject.__init__(self, parameters)
        self.model = model


class MozaikRetina(MozaikComponent):

    def process_visual_input(self, visual_space, stimulus_id, duration=None,
                             offset=0):
        """
        This method is responsible for presenting the content of visual_space
        the retina it represents, and all the mechanisms that are responsible to
        passing the output of the retina (in whatever form desired) to the Sheet
        objects that are connected to it and thus represent the interface
        between the retina and the rest of the model.

        The method should return the list of 2d numpy arrays containing the
        raw frames of the  visual input to the retina.
        """
        raise NotImplementedError

    def provide_null_input(self, visual_space, duration=None, offset=0):
        """
        This method is responsible generating retinal input in the case of no
        visual stimulus. This method should correspond to the special case of
        process_visual_input method where the visual_space contains 'zero'
        input. This methods exists for optimization purposes as the 'zero' input
        is presented often due to it's presentation between different visual
        stimuli to allow for models to return to spontaneous activity state.
        """
        raise NotImplementedError


class Connector(MozaikComponent):
    """Base class for objects that connect mozaik sheets."""

    version = __version__

    def __init__(self, model, name, source, target, parameters):
        logger.info("Creating %s between %s and %s" % (self.__class__.__name__,
                                                       source.__class__.__name__,
                                                       target.__class__.__name__))
        MozaikComponent.__init__(self, model, parameters)
        self.name = name
        self.model.register_connector(self)
        self.sim = self.model.sim
        self.source = source
        self.target = target
        self.input = source
        self.target.input = self

    def describe(self, template='default', render=lambda t, c: Template(t).safe_substitute(c)):
        context = {
            'name': self.__class__.__name__,
            'source': {
                'name': self.source.__class__.__name__,
            },
            'target': {
                'name': self.target.__class__.__name__,
            },
            'projections': [prj.describe(template=None) for prj in self.projections]
        }
        if template:
            render(template, context)
        else:
            return context<|MERGE_RESOLUTION|>--- conflicted
+++ resolved
@@ -22,39 +22,14 @@
     version = __version__
 
     def check_parameters(self, parameters):
-<<<<<<< HEAD
-            def walk(tP, P, section=None):
-                if set(tP.keys()) != set(P.keys()):
-                    raise KeyError("Invalid parameters for %s.%s Required: %s. Supplied: %s. Difference: %s" % (self.__class__.__name__, section or '', tP.keys(), P.keys(), set(tP.keys()) ^ set(P.keys())))
-                for k,v in tP.items():
-                    if isinstance(v, ParameterSet):
-                        if P[k] != None:
-                            assert isinstance(P[k], ParameterSet), "Type mismatch for parameter %s: %s !=  ParameterSet, for %s " % (k,type(P[k]),P[k]) 
-                            walk(v, P[k],section=k)
-                    else:
-                        assert isinstance(P[k], v), "Type mismatch for parameter %s: %s !=  ParameterSet, for %s " % (k,type(P[k]),P[k]) 
-            try:
-                # we first need to collect the required parameters from all the classes along the parent path
-                new_param_dict={}
-                for cls in self.__class__.__mro__:
-                # some parents might not define required_parameters 
-                # if they do not require one or they are the object class
-                    if hasattr(cls, 'required_parameters'):
-                        new_param_dict.update(cls.required_parameters.as_dict())
-                walk(ParameterSet(new_param_dict), parameters)
-            except AssertionError as err:
-                raise Exception("%s\nInvalid parameters.\nNeed %s\nSupplied %s" % (err,ParameterSet(new_param_dict),
-                                                                               parameters))  
-                                                                               
-                                                                               
-=======
         def walk(tP, P, section=None):
             if set(tP.keys()) != set(P.keys()):
                 raise KeyError("Invalid parameters for %s.%s Required: %s. Supplied: %s. Difference: %s" % (self.__class__.__name__, section or '', tP.keys(), P.keys(), set(tP.keys()) ^ set(P.keys())))
             for k, v in tP.items():
                 if isinstance(v, ParameterSet):
-                    assert isinstance(P[k], ParameterSet), "Type mismatch for parameter %s: %s !=  ParameterSet, for %s " % (k, type(P[k]), P[k])
-                    walk(v, P[k], section=k)
+                    if P[k] != None:
+                        assert isinstance(P[k], ParameterSet), "Type mismatch for parameter %s: %s !=  ParameterSet, for %s " % (k, type(P[k]), P[k])
+                        walk(v, P[k], section=k)
                 else:
                     assert isinstance(P[k], v), "Type mismatch for parameter %s: %s !=  ParameterSet, for %s " % (k, type(P[k]), P[k])
         try:
@@ -70,7 +45,7 @@
             raise Exception("%s\nInvalid parameters.\nNeed %s\nSupplied %s" % (
                                 err, ParameterSet(new_param_dict), parameters))
 
->>>>>>> c86d15ce
+
     def __init__(self, parameters):
             self.check_parameters(parameters)
             self.parameters = parameters
