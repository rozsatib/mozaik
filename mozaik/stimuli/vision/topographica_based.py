--- conflicted
+++ resolved
@@ -581,8 +581,6 @@
             yield (numpy.add.reduce([numpy.maximum(center, surround),offset,background]), [self.current_phase])
             self.current_phase += 2*pi * (self.frame_duration/1000.0) * self.temporal_frequency
 
-<<<<<<< HEAD
-=======
 class DriftingSinusoidalGratingRing(TopographicaBasedVisualStimulus):
     """
     A standard stimulus to probe orientation specific surround modulation:
@@ -631,7 +629,6 @@
             
             yield (numpy.add.reduce([ring,bg,correction]), [self.current_phase])
             self.current_phase += 2*pi * (self.frame_duration/1000.0) * self.temporal_frequency
->>>>>>> 94b762cd
 
 
 class FlashedInterruptedBar(TopographicaBasedVisualStimulus):
@@ -643,12 +640,6 @@
     For the remaining time, until the *duration* of the stimulus, constant *background_luminance* 
     is displayed.
     """
-<<<<<<< HEAD
-    relative_luminance = SNumber(dimensionless,bounds=[0,1.0],doc="The scale of the stimulus. 0 is dark, 1.0 is double the background luminance")
-    orientation = SNumber(rad, period=pi, bounds=[0,pi], doc="Grating orientation")
-    width = SNumber(cpd, doc="Spatial frequency of the grating")
-    length = SNumber(Hz, doc="Temporal frequency of the grating")
-=======
     relative_luminance = SNumber(dimensionless,bounds=[0,1.0],doc="The scale of the stimulus. 0 is dark, 1.0 is double the background luminance.")
     orientation = SNumber(rad, period=pi, bounds=[0,pi], doc="Grating orientation.")
     disalignment = SNumber(rad, period=pi, bounds=[-pi/2,pi/2], doc="The orientation by which the flanking bars are rotated away from the principal orientation axis.")
@@ -703,90 +694,6 @@
                 yield (b,[0])
 
 
-class FlashedInterruptedBarWithOrthogonalDisruptor(TopographicaBasedVisualStimulus):
-    """
-    A flashed bar.
-
-    This stimulus corresponds to flashing a bar of specific *orientation*,
-    *width* and *length* at pre-specified position for *flash_duration* of milliseconds. 
-    For the remaining time, until the *duration* of the stimulus, constant *background_luminance* 
-    is displayed.
-    """
-    relative_luminance = SNumber(dimensionless,bounds=[0,1.0],doc="The scale of the stimulus. 0 is dark, 1.0 is double the background luminance")
-    orientation = SNumber(rad, period=pi, bounds=[0,pi], doc="Grating orientation")
-    width = SNumber(cpd, doc="Width of the bar")
-    length = SNumber(Hz, doc="Length of the bar`")
->>>>>>> 94b762cd
-    flash_duration = SNumber(ms, doc="The duration of the bar presentation.")
-    x = SNumber(degrees, doc="The x location of the center of the bar (where the gap will appear).")
-    y = SNumber(degrees, doc="The y location of the center of the bar (where the gap will appear).")
-    gap_length = SNumber(Hz, doc="Length of the gap in the center of the bar")
-    
-    def frames(self):
-        num_frames = 0
-        while True:
-            
-
-            d1 = imagen.RawRectangle(offset = self.background_luminance,
-                                    scale = 2*self.background_luminance*(self.relative_luminance-0.5),
-                                    bounds=BoundingBox(radius=self.size_x/2),
-                                    xdensity=self.density,
-                                    ydensity=self.density,
-                                    x = self.x,
-                                    y = self.y,
-                                    orientation=self.orientation,
-                                    size = self.width,
-                                    aspect_ratio = self.length/ self.width)()  
-
-            d2 = imagen.RawRectangle(offset = 1,
-                                    scale = -1,
-                                    bounds=BoundingBox(radius=self.size_x/2),
-                                    xdensity=self.density,
-                                    ydensity=self.density,
-                                    x = self.x,
-                                    y = self.y,
-                                    orientation=self.orientation,
-                                    size = self.width,
-                                    aspect_ratio = self.gap_length/ self.width)()  
-
-
-            d3 = imagen.RawRectangle(offset = 0,
-                                    scale = self.background_luminance,
-                                    bounds=BoundingBox(radius=self.size_x/2),
-                                    xdensity=self.density,
-                                    ydensity=self.density,
-                                    x = self.x,
-                                    y = self.y,
-                                    orientation=self.orientation,
-                                    size = self.width,
-                                    aspect_ratio = self.gap_length/ self.width)()  
-<<<<<<< HEAD
-=======
-
-            d4 = imagen.RawRectangle(offset = self.background_luminance,
-                                    scale = 2*self.background_luminance*(self.relative_luminance-0.5),
-                                    bounds=BoundingBox(radius=self.size_x/2),
-                                    xdensity=self.density,
-                                    ydensity=self.density,
-                                    x = self.x,
-                                    y = self.y,
-                                    orientation=self.orientation+numpy.pi/2,
-                                    size = self.width,
-                                    aspect_ratio = 0.8 / self.width)()  
-
->>>>>>> 94b762cd
-                                    
-            b = imagen.Constant(scale=self.background_luminance,
-                    bounds=BoundingBox(radius=self.size_x/2),
-                    xdensity=self.density,
-                    ydensity=self.density)()
-                    
-            num_frames += 1;
-<<<<<<< HEAD
-            if (num_frames-1) * self.frame_duration < self.flash_duration: 
-                yield (numpy.add(numpy.multiply(d1,d2),d3),[1])
-            else:
-                yield (b,[0])
 
 class FlashedInterruptedCorner(TopographicaBasedVisualStimulus):
     """
@@ -850,16 +757,6 @@
                     yield (r(),[1])
             else:
                     yield (b,[0])
-=======
-            if (num_frames-1) * self.frame_duration < self.flash_duration:
-                if self.relative_luminance > 0.5: 
-                   #yield (numpy.maximum(d4,numpy.add(numpy.multiply(d1,d2),d3)),[1])
-                   yield (d4,[1])
-                else:
-                   yield (d4,[1])
-                   #yield (numpy.minimum(d4,numpy.add(numpy.multiply(d1,d2),d3)),[1]) 
-            else:
-                yield (b,[0])
 
 
 class VonDerHeydtIllusoryBar(TopographicaBasedVisualStimulus):
@@ -914,5 +811,4 @@
             if (num_frames-1) * self.frame_duration < self.flash_duration: 
                 yield (numpy.add(d1,d2),[1])
             else:
-                yield (b,[0])
->>>>>>> 94b762cd
+                yield (b,[0])