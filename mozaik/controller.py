--- conflicted
+++ resolved
@@ -17,8 +17,6 @@
     """global variable container currently only containing the root_directory variable that points to the root directory of the model specification"""
     root_directory = './'
 
-<<<<<<< HEAD
-=======
 class FancyFormatter(logging.Formatter):
     """
     A log formatter that colours and indents the log message depending on the level.
@@ -64,7 +62,7 @@
     return console
 
 
->>>>>>> ee357ecd
+
 def setup_logging():
     """
     This functions sets up logging.
@@ -157,9 +155,6 @@
     print "Final memory usage: %iMB" % (resource.getrusage(resource.RUSAGE_SELF).ru_maxrss/(1024))
     return (data_store,model)
 
-<<<<<<< HEAD
-def run_experiments(model,experiment_list,load_from=None):
-=======
 def result_directory_name(simulation_run_name,simulation_name,modified_parameters):
     modified_params_str = '_'.join([str(k) + ":" + str(modified_parameters[k]) for k in sorted(modified_parameters.keys()) if k!='results_dir'])
     if len(modified_params_str) > 100:
@@ -168,7 +163,6 @@
     return simulation_name + '_' + simulation_run_name + '_____' + modified_params_str
 
 def run_experiments(model,experiment_list,parameters,load_from=None):
->>>>>>> ee357ecd
     """
     This is function called by :func:.run_workflow that executes the experiments in the `experiment_list` over the model. 
     Alternatively, if load_from is specified it will load an existing simulation from the path specified in load_from.
