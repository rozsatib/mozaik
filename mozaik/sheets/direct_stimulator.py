--- conflicted
+++ resolved
@@ -478,12 +478,7 @@
         times = numpy.arange(0,self.stimulation_duration,self.parameters.current_update_interval) + offset
         times[0] = times[0] + 3*self.sheet.dt
         for i in xrange(0,len(self.scs)):
-<<<<<<< HEAD
-	    a = Sequence(self.mixed_signals[i,:].flatten())
-            self.scs[i].set_parameters(times=Sequence(times), amplitudes=a)
-=======
             self.scs[i].set_parameters(times=Sequence(times), amplitudes=Sequence(self.mixed_signals[i,:].flatten()),copy=False)
->>>>>>> 2c85a271
 
     def inactivate(self,offset):
         for scs in self.scs:
