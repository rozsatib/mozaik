--- conflicted
+++ resolved
@@ -17,6 +17,7 @@
         sudo apt-get update
         sudo apt-get install python3-setuptools python-nose subversion git libopenmpi-dev g++ libjpeg8 libjpeg8-dev libfreetype6 libfreetype6-dev zlib1g-dev libpng++-dev libncurses5 libncurses5-dev libreadline-dev liblapack-dev libblas-dev gfortran libgsl0-dev openmpi-bin python-tk cmake
         pip3 install pytest pytest-cov pytest-randomly coverage black
+        pip3 install numpy scipy mpi4py matplotlib quantities lazyarray interval Pillow param==1.5.1 parameters neo cython pynn psutil future requests elephant
 
     - name: Download and install imagen
       run: |
@@ -27,10 +28,6 @@
 
     - name: Install Nest
       run: |
-<<<<<<< HEAD
-        cd ..
-=======
->>>>>>> 43c86622
         pip3 install numpy scipy mpi4py matplotlib quantities lazyarray interval Pillow param==1.5.1 parameters neo cython pynn psutil future requests elephant pytest-xdist pytest-timeout junitparser
         wget https://github.com/nest/nest-simulator/archive/v3.1.tar.gz
         tar xvfz v3.1.tar.gz
@@ -40,13 +37,9 @@
         make -j8 install
         cd ..
         python -c 'import nest'
-<<<<<<< HEAD
-        cd mozaik
-=======
->>>>>>> 43c86622
 
     - name: Install mozaik
       run: python setup.py install
 
     - name: Test with pytest
-      run: pytest --cov=mozaik -m "not model"+      run: pytest tests --cov=mozaik -m "not model"