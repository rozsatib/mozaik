import numpy as np
import matplotlib as mpl
from matplotlib import pyplot as plt
from matplotlib.animation import FuncAnimation
import time


def show_experiment(experiment, merge_stimuli=True, frame_delay=None, grid=None):
    """
    Shows visual experiment stimuli either as a single animation or as a series
    of animations, one by one. The duration of each stimulus is set by their duration
    parameter.

    Parameters
    ----------

    experiment : VisualExperiment instance from mozaik.experiments.vision
    merge_stimuli : bool
                     Merge stimuli into a single animation or show them one by one
    frame_delay : float (ms)
                  How long to show each frame. Defaults to the frame_duration field of
                  each stimulus in the experiment. Does not change how many frames are
                  plotted.
    grid : None or int
           Plot a red grid with "grid" ticks for each visual angle. Disabled by default.
    """

    if merge_stimuli:
        # Check that parameters relevant for plotting (visual field size, etc.)
        # are equal across stimuli
        params_0 = get_stimulus_params(experiment.stimuli[0])
        for stimulus in experiment.stimuli:
            params = get_stimulus_params(stimulus)
            fields = ["size_x", "size_y", "location_x", "location_y", "frame_duration"]
            for field in fields:
                assert_message = (
                    field
                    + ' must be equal for all stimuli in the experiment to visualize them as a single animation. Set "merge_stimuli=False" to visualize such stimuli.'
                )
                assert params_0[field] == params[field], assert_message

        frames = []
        duration = 0.0
        for stimulus in experiment.stimuli:
            # Construct dictionary from stimulus parameters
            params = get_stimulus_params(stimulus)
            duration = duration + params["duration"]
            frames.extend(
                pop_frames(
                    stimulus, num_frames=params["duration"] / params["frame_duration"]
                )
            )
        if frame_delay is None:
            frame_delay = params_0["frame_duration"]
        show_frames(frames, params_0, True, grid, frame_delay, False)
    else:
        for stimulus in experiment.stimuli:
            show_stimulus(stimulus, None, frame_delay, grid, True, False)


def show_stimulus(
    stimulus, duration=None, frame_delay=None, grid=None, animate=True, repeat=True
):
    """
    Shows the stimulus as an animation, for a specified duration. Parameters
    of the extent of visual space, etc. are extracted from the stimulus instance.

    Parameters
    ----------

    stimulus : VisualStimulus instance from mozaik.stimuli.vision.visual_stimulus
    duration : float (ms)
               Stimulus plot duration in ms - we plot duration / frame_duration frames,
               where frame_duration is a field of the stimulus instance.
               Defaults to the duration field of the stimulus instance
    frame_delay : float (ms)
                  How long to show each frame. Defaults to the frame_duration field of
                  the stimulus instance. Does not change how many frames are plotted.
    grid : None or int
           Plot a red grid with "grid" ticks for each visual angle. Disabled by default.
    animate : bool
              Show a fluid animation of the stimulus, or each frame one by one.
    """
    # Construct dictionary from stimulus parameters
    params = get_stimulus_params(stimulus)
    if duration is None:
        duration = params["duration"]
    if frame_delay is None:
        frame_delay = params["frame_duration"]
    frames = pop_frames(stimulus, num_frames=duration / params["frame_duration"])
    show_frames(frames, params, animate, grid, frame_delay, repeat)


def show_frame(frame, params=None, grid=None):
    """
    Plot a frame of the stimulus.

    Parameters
    ----------

    frame : numpy ndarray
            The frame to plot
    params : dictionary of stimulus parameters. These parameters are given to stimulus
             instance on instantiation. The fields used for plotting are: size_x,
             size_y, location_x, location_y
    grid : None or int
           Plot a red grid with "grid" ticks for each visual angle. Disabled by default.
    """
    frame = frame.astype(float)
    if params is not None:
        plt.xlabel("x/$^\circ$")
        plt.ylabel("y/$^\circ$")
    plot_colorbar(plot_frame(frame, params, grid)[0])
    plt.gcf().canvas.set_window_title("")
    plt.show()


def show_frames(
    frames, params=None, animate=True, grid=None, frame_delay=16, repeat=True
):
    """
    Show a list of frames as an animation.

    Parameters
    ----------

    frames : list(numpy ndarray)
             List of frames to plot
    params : dictionary of stimulus parameters. These parameters are given to stimulus
             instance on instantiation. The fields used for plotting are: size_x,
             size_y, location_x, location_y, frame_duration
    animate : bool
              Show a fluid animation of the stimulus, or each frame one by one.
    grid : None or int
           Plot a red grid with "grid" ticks for each visual angle. Disabled by default.
    frame_delay : float (ms)
                  How long to show each frame. Defaults to 16ms, which is roughly
                  equivalent to 60Hz (framerate of most monitors nowadays)
    """

    vmin = np.array(frames).min()
    vmax = np.array(frames).max()

    if animate:
        fig = plt.figure(1)
        mpl.colors.Normalize(vmin=vmin, vmax=vmin)
        plot_colorbar(plot_frame(frames[0], params, grid, vmin, vmax)[0])
        blit_on = not grid  # Grid does not work with blit on
        if params is not None:
            plt.xlabel("x/$^\circ$")
            plt.ylabel("y/$^\circ$")

        ani = FuncAnimation(
            fig,
            func=plot_frame,
            frames=frames,
            interval=frame_delay,
            blit=blit_on,
            fargs=(params, grid, vmin, vmax),
            repeat=repeat,
        )

        try:  # Catch exception that crashes program on window close
            plt.show(block=True)
        except AttributeError:
            pass

        plt.close()
    else:
        for frame in frames:
            show_frame(frame, params, grid)


def get_stimulus_params(stimulus):
    """
    Returns the parameters with which the stimulus was initialized as a dictionary
    """
    return {
        key: getattr(stimulus, key)
        for key in vars(stimulus)["expanded_paramset_params_dict"]
    }


def pop_frames(stimulus, num_frames):
<<<<<<< HEAD
    return [stimulus._frames.next()[0] for i in range(int(num_frames))]
=======
    return [stimulus._frames.__next__()[0] for i in range(int(num_frames))]
>>>>>>> aa5e4866


def get_xlim(params):
    """
    Retrieve minimal and maximal x values from parameters
    """
    return (
        params["location_x"] - params["size_x"] / 2.0,
        params["location_x"] + params["size_x"] / 2.0,
    )


def get_ylim(params):
    """
    Retrieve minimal and maximal y values from parameters
    """
    return (
        params["location_y"] - params["size_y"] / 2.0,
        params["location_y"] + params["size_y"] / 2.0,
    )


def plot_colorbar(pcm):
    cbar = plt.colorbar(pcm)
    cbar.ax.get_yaxis().labelpad = 20
    cbar.ax.set_ylabel("luminance (cd)", rotation=270)


# Ugly global variable to measure framerate inside animation
time_last = 0


def plot_frame(frame, params=None, grid=None, vmin=None, vmax=None):
    # Get minimal x and y values of the plot
    if params is not None:
        xmin, xmax = get_xlim(params)
        ymin, ymax = get_ylim(params)
    else:
        xmin, xmax = 0, frame.shape[0]
        ymin, ymax = 0, frame.shape[1]

    # Grid does not work with blit & this speeds up plotting without blit
    if grid is not None:
        plt.cla()

    p_frame = np.flip(frame, 0)  # flip image so origin is in lower left corner

    # Plot frame as a colormesh
    x = np.linspace(xmin, xmax, frame.shape[0])
    y = np.linspace(ymin, ymax, frame.shape[1])
    pcm = plt.pcolormesh(x, y, p_frame, cmap="gray", vmin=vmin, vmax=vmax)

    # Measure fps and show in title
    global time_last
    time_now = time.time()
    duration = time_now - time_last
    time_last = time_now
    params_duration_str = (  # Print what the framerate should be
        "" if params is None else " (in params %d ms)" % params["frame_duration"]
    )
    plt.gcf().canvas.set_window_title(
        "Frame duration: %3d ms%s, fps: %6.2f"
        % (duration * 1000, params_duration_str, 1 / duration)
    )

    # Set ticks given stimulus parameters and set equal axis
    if params is not None:
        xmin, xmax = get_xlim(params)
        ymin, ymax = get_ylim(params)
        tick_step = 1.0 if grid is None else 1.0 / grid
        plt.xticks(np.arange(round(xmin), round(xmax), 1))
        plt.yticks(np.arange(round(ymin), round(ymax), 1))
        plt.gca().set_xticks(np.arange(round(xmin), round(xmax), tick_step), "minor")
        plt.gca().set_yticks(np.arange(round(ymin), round(ymax), tick_step), "minor")
    plt.axis("equal")

    # Draw grid
    if grid is not None:
        plt.grid(True, color="r", which="minor")

    return (pcm,)<|MERGE_RESOLUTION|>--- conflicted
+++ resolved
@@ -182,11 +182,7 @@
 
 
 def pop_frames(stimulus, num_frames):
-<<<<<<< HEAD
-    return [stimulus._frames.next()[0] for i in range(int(num_frames))]
-=======
     return [stimulus._frames.__next__()[0] for i in range(int(num_frames))]
->>>>>>> aa5e4866
 
 
 def get_xlim(params):
